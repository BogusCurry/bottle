--- conflicted
+++ resolved
@@ -22,15 +22,7 @@
 html_coverage:
 	python test/testall.py coverage html
 
-<<<<<<< HEAD
-docs:
-	cd apidoc/; $(MAKE) html
-	mkdir -p build
-	rm -rf build/docs &> /dev/null
-	mv apidoc/html build/docs
-=======
 test_all: test_25 test_26 test_27 test_31 test_32
->>>>>>> ab17badc
 
 test_25:
 	python2.5 test/testall.py
