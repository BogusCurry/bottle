# -*- coding: utf-8 -*-
"""
Bottle is a fast and simple micro-framework for small web applications. It
offers request dispatching (Routes) with url parameter support, templates,
a built-in HTTP Server and adapters for many third party WSGI/HTTP-server and
template engines - all in a single file and with no dependencies other than the
Python Standard Library.

Homepage and documentation: http://wiki.github.com/defnull/bottle

Licence (MIT)
-------------
    Copyright (c) 2009, Marcel Hellkamp.

    Permission is hereby granted, free of charge, to any person obtaining a copy
    of this software and associated documentation files (the "Software"), to deal
    in the Software without restriction, including without limitation the rights
    to use, copy, modify, merge, publish, distribute, sublicense, and/or sell
    copies of the Software, and to permit persons to whom the Software is
    furnished to do so, subject to the following conditions:

    The above copyright notice and this permission notice shall be included in
    all copies or substantial portions of the Software.

    THE SOFTWARE IS PROVIDED "AS IS", WITHOUT WARRANTY OF ANY KIND, EXPRESS OR
    IMPLIED, INCLUDING BUT NOT LIMITED TO THE WARRANTIES OF MERCHANTABILITY,
    FITNESS FOR A PARTICULAR PURPOSE AND NONINFRINGEMENT. IN NO EVENT SHALL THE
    AUTHORS OR COPYRIGHT HOLDERS BE LIABLE FOR ANY CLAIM, DAMAGES OR OTHER
    LIABILITY, WHETHER IN AN ACTION OF CONTRACT, TORT OR OTHERWISE, ARISING FROM,
    OUT OF OR IN CONNECTION WITH THE SOFTWARE OR THE USE OR OTHER DEALINGS IN
    THE SOFTWARE.


Example
-------

    from bottle import route, run, request, response, send_file, abort

    @route('/')
    def hello_world():
        return 'Hello World!'

    @route('/hello/:name')
    def hello_name(name):
        return 'Hello %s!' % name

    @route('/hello', method='POST')
    def hello_post():
        name = request.POST['name']
        return 'Hello %s!' % name

    @route('/static/:filename#.*#')
    def static_file(filename):
        send_file(filename, root='/path/to/static/files/')

    run(host='localhost', port=8080)

Code Comments
-------------

#BC:   Backward compatibility. This piece of code makes no sense but is here to
       maintain compatibility to previous releases.
#TODO: Please help to improve this piece of code. There is something ugly
       or missing here.
#REF:  A reference to a bug report, article, api doc or howto. Follow the link
       to read more.
"""

__author__ = 'Marcel Hellkamp'
__version__ = '0.6.4'
__license__ = 'MIT'

import types
import sys
import cgi
import mimetypes
import os
import os.path
import traceback
import re
import random
import threading
import time
import warnings
import email.utils
from wsgiref.headers import Headers as HeaderWrapper
from Cookie import SimpleCookie
import subprocess
import thread
import tempfile
import hmac

if sys.version_info >= (3,0,0):
    # See Request.POST
    from io import BytesIO
    from io import TextIOWrapper
else:
    from StringIO import StringIO as BytesIO
    TextIOWrapper = None

try:
    from urlparse import parse_qs
except ImportError: # pragma: no cover
    from cgi import parse_qs

try:
    import cPickle as pickle
except ImportError: # pragma: no cover
    import pickle as pickle
  
try:
    try:
        from json import dumps as json_dumps
    except ImportError: # pragma: no cover
        from simplejson import dumps as json_dumps 
except ImportError: # pragma: no cover
    json_dumps = None






# Exceptions and Events

class BottleException(Exception):
    """ A base class for exceptions used by bottle. """
    pass


class HTTPResponse(BottleException):
    """ Used to break execution and imediately finish the response """
    def __init__(self, status=200, output=''):
        super(BottleException, self).__init__(status, output)
        self.status = int(status)
        self.output = output


class HTTPError(HTTPResponse):
    """ Used to generate an error page """
    def __init__(self, code=500, message='Unknown Error', exception=None):
        super(HTTPError, self).__init__(code, message)
        self.exception = exception

    def __str__(self):
        return ERROR_PAGE_TEMPLATE % {
            'status' : self.status,
            'url' : request.path,
            'error_name' : HTTP_CODES.get(self.status, 'Unknown').title(),
            'error_message' : repr(self.output)
        }





# Routing
# Bottle uses routes to map URLs to handler callbacks.

class RouteError(BottleException):
    """ This is a base class for all routing related exceptions """

class RouteSyntaxError(RouteError):
    """ The route parser found something not supported by this router """

class RouteBuildError(RouteError):
    """ The route could not been build """

class Router(object):
    ''' A route associates a string (e.g. URL) with an object (e.g. function)
        Dynamic routes use regular expressions to describe all matching strings.
        Some dynamic routes may extract parts of the string and provide them as
        data. This router matches a string against multiple routes and returns
        the associated object along with the extracted data. 
    '''

    syntax = re.compile(r'(?P<pre>.*?)'
                        r'(?P<escape>\\)?'
                        r':(?P<name>[a-zA-Z_]+)?'
                        r'(#(?P<rex>.*?)#)?')

    def __init__(self):
        self.static = dict()
        self.dynamic = []
        self.splits = dict()

    def is_dynamic(self, route):
        ''' Returns True if the route contains dynamic syntax '''
        for text, name, rex in self.itersplit(route):
            if name or rex:
                return True
        return False

    def split(self, route):
        ''' Splits a route into (prefix, parameter name, pattern) triples.
            The prefix may be empty. The other two may be None. '''
        return list(self.itersplit(route))

    def itersplit(self, route):
        ''' Same as Router.split() but returns an iterator. '''
        match = None
        for match in self.syntax.finditer(route):
            pre = match.group('pre')
            name = match.group('name')
            rex = match.group('rex')
            if match.group('escape'):
                yield match.group(0).replace('\\:',':',1), None, None
                continue
            if rex:
                rex = re.sub(r'\(\?P<[^>]*>', '(?:', rex)
                rex = re.sub(r'\((?!\?)', '(?:', rex)
                try:
                    rex = re.compile(rex)
                except re.error, e:
                    raise RouteSyntaxError("Syntax error in '%s' offset %d: %s"
                          % (route, match.start('rex'), repr(e)))
                if rex.groups > 1: # Should not be possible.
                    raise RouteSyntaxError("Groups in route '%s'." % (route))
            yield pre, name, rex
        if not match:
            yield route, None, None
        elif match.end() < len(route):
            yield route[match.end():], None, None

    def parse(self, route):
        ''' Parses a route and returns a tuple. The first element is a
            RegexObject with named groups. The second is a non-grouping version
            of that RegexObject. '''
        rexp = ''
        fexp = ''
        isdyn = False
        for text, name, rex in self.itersplit(route):
            rexp += re.escape(text)
            fexp += re.escape(text)
            if name and rex:
                rexp += '(?P<%s>%s)' % (name, rex.pattern)
                fexp += '(?:%s)' % rex.pattern
            elif name:
                rexp += '(?P<%s>[^/]+)' % name
                fexp += '[^/]+'
            elif rex:
                rexp += '(?:%s)' % rex.pattern
                fexp += '(?:%s)' % rex.pattern
        return re.compile('%s' % rexp), re.compile('%s' % fexp)

    def add(self, route, data, static=False, name=None):
        ''' Adds a route to the router. Syntax:
                `:name` matches everything up to the next slash.
                `:name#regexp#` matches a regular expression.
                `:#regexp#` creates an anonymous match.
                A backslash can be used to escape the `:` character.
        '''
        if not self.is_dynamic(route) or static:
            self.static[route] = data
            return
        rexp, fexp = self.parse(route)
        rexp = re.compile('^(%s)$' % rexp.pattern)
        if not rexp.groupindex:
            rexp = None # No named groups -> Nothing to extract
        if fexp.groups: # Should not be possible.
            raise RouteSyntaxError("Route contains groups '%s'." % (route))
        try:
            big_re, subroutes = self.dynamic[-1]
            big_re = '%s|(^%s$)' % (big_re.pattern, fexp.pattern)
            big_re = re.compile(big_re)
            subroutes.append((data, rexp))
            self.dynamic[-1] = (big_re, subroutes)
        except (AssertionError, IndexError), e: # AssertionError: To many groups
            self.dynamic.append((re.compile('(^%s$)' % fexp.pattern),
                                 [(data, rexp)]))
        if name:
            self.splits[name] = self.split(route)

    def match(self, uri):
        ''' Matches an URL and returns a (handler, data) tuple '''
        if uri in self.static:
            return self.static[uri], None
        for big_re, subroutes in self.dynamic:
            match = big_re.match(uri)
            if match:
                data, group_re = subroutes[match.lastindex - 1]
                if not group_re:
                    return data, None
                group_match = group_re.match(uri)
                if not group_match:
                    return None, None
                return data, group_match.groupdict()
        return None, None

    def build(self, route_name, **args):
        ''' Builds an URL out of a named route and some parameters.'''
        if route_name not in self.splits:
           raise RouteBuildError("No route found with name '%s'." % route_name)
        out = []
        for text, key, rex in self.splits[route_name]:
            out.append(text)
            if key and key not in args:
                raise RouteBuildError("Missing parameter '%s' in route '%s'"
                    % (key, route_name))
            if rex and not key:
                raise RouteBuildError("Anonymous pattern found. Can't "
                    "generate the route '%s'." % route_name)
            #TODO: Do this in add()
            if rex and not re.match('^%s$' % rex.pattern, args[key]):
                raise RouteBuildError("Parameter '%s' does not match pattern "
                    "for route '%s': '%s'" % (key, route_name, rex.pattern))
            if key:
                out.append(args[key])
        return ''.join(out)



<<<<<<< HEAD



# WSGI abstraction: Request and response management

=======
>>>>>>> e5731a5c
class Bottle(object):

    def __init__(self, catchall=True, autojson=True, path = ''):
        self.routes = dict()
        self.default_route = None
        self.error_handler = {}
<<<<<<< HEAD
        self.autojson = autojson
=======
        self.optimize = optimize
        if autojson and json_dumps:
            self.jsondump = json_dumps
>>>>>>> e5731a5c
        self.catchall = catchall
        self.config = dict()
        self.serve = True
        self.rootpath = path

    def match_url(self, path, method='GET'):
        """ Find a callback bound to a path and a specific method.
            Return (callback, param) tuple or (None, None).
            method=HEAD falls back to GET. method=GET fall back to ALL.
        """
        if not path.startswith(self.rootpath):
            return None, None
        path = path[len(self.rootpath):].strip().lstrip('/')
        method = method.upper()
        handler, param = self.routes.setdefault(method, Router()).match(path)
        if not handler and method == 'HEAD':
            handler, param = self.routes.setdefault('GET', Router()).match(path)
        if not handler:
            handler, param = self.routes.setdefault('ALL', Router()).match(path)
        if not handler:
            handler, param = self.default_route, None
        return handler, param

    def route(self, url, method='GET', **kargs):
        """
        Decorator for request handler.
        """
        path = url.strip().lstrip('/')
        method = method.upper()
        def wrapper(handler):
            self.routes.setdefault(method, Router())\
                .add(path, handler, **kargs)
            return handler
        return wrapper

    def default(self):
        """ Decorator for request handler. Same as add_defroute( handler )."""
        def wrapper(handler):
            self.default_route = handler
            return handler
        return wrapper

    def error(self, code=500):
        """
        Decorator for error handler.
        """
        def wrapper(handler):
            self.error_handler[int(code)] = handler
            return handler
        return wrapper

    def handle(self, url, method, catchall=True):
        """ Run the matching handler. Return handler output, HTTPResponse or
        HTTPError. If catchall is true, all exceptions thrown within a
        handler function are converted to HTTPError(500). """

        if not self.serve:
            return HTTPError(503, "Server stopped")

        handler, args = self.match_url(request.path, request.method)
        if not handler:
            return HTTPError(404, "Not found")

        try:
            return handler(**args)
        except HTTPResponse, e:
            return e
        except (KeyboardInterrupt, SystemExit, MemoryError):
            raise
        except Exception, e:
            if not self.catchall:
                raise
            err = "Unhandled Exception: %s\n" % (repr(e))
            if DEBUG:
                err += '\n\nTraceback:\n' + traceback.format_exc(10)
            request.environ['wsgi.errors'].write(err)
            return HTTPError(500, err, e)

    def cast(self, out, jsondump = None):
        """ Try to cast the input into something WSGI compatible. Correct
        HTTP headers and status codes when possible. Empty output on HEAD
        requests.
        Support: False, str, unicode, list(unicode), file, dict, list(dict),
                 HTTPResponse and HTTPError
        """

        if isinstance(out, HTTPResponse):
            response.status = out.status
            if isinstance(out, HTTPError):
                out = self.error_handler.get(out.status, str)(out)
            else:
                out = out.output

        if not out:
            response.header['Content-Length'] = '0'
            return []

        if isinstance(out, types.StringType):
            out = [out]
        elif isinstance(out, unicode):
            out = [out.encode(response.charset)]
        elif isinstance(out, list) and isinstance(out[0], unicode):
            out = map(lambda x: x.encode(response.charset), out)
        elif hasattr(out, 'read'):
            out = request.environ.get('wsgi.file_wrapper',
                  lambda x: iter(lambda: x.read(8192), ''))(out)
        elif jsondump and isinstance(out, dict)\
          or jsondump and isinstance(out, list) and isinstance(out[0], dict):
                out = [jsondump(out)]
                response.content_type = 'application/json'

        if isinstance(out, list) and len(out) == 1:
            response.header['Content-Length'] = str(len(out[0]))

        if response.status in (100, 101, 204, 304) or request.method == 'HEAD':
            out = [] # rfc2616 section 4.3

        if not hasattr(out, '__iter__'):
            raise TypeError('Request handler for route "%s" returned [%s] '
                'which is not iterable.' % (request.path, type(out).__name__))

        return out

    def __call__(self, environ, start_response):
        """ The bottle WSGI-interface. """
<<<<<<< HEAD
        request.bind(environ, self)
        response.bind(self)
        try: # Unhandled Exceptions
            try: # Bottle Error Handling
                if not self.serve:
                    abort(503, "Server stopped")
                handler, args = self.match_url(request.path, request.method)
                if not handler:
                    raise HTTPError(404, "Not found")
                if args is None:
                    args = dict()
                output = handler(**args)
            except BreakTheBottle, e:
                output = e.output
            except HTTPError, e:
                response.status = e.http_status
                output = self.error_handler.get(response.status, str)(e)
            output = self.cast(output)
            if response.status in (100, 101, 204, 304) or request.method == 'HEAD':
                output = [] # rfc2616 section 4.3
=======
        try:
            request.bind(environ, self)
            response.bind(self)
            out = self.handle(request.path, request.method)
            out = self.cast(out, self.jsondump)
            status = '%d %s' % (response.status, HTTP_CODES[response.status])
            start_response(status, response.wsgiheaders())
            return out
>>>>>>> e5731a5c
        except (KeyboardInterrupt, SystemExit, MemoryError):
            raise
        except Exception, e:
            if not self.catchall:
                raise
            err = "<h1>Critial error while processing request: %s</h1>" %\
                  environ.get('PATH_INFO', '/')
            if DEBUG:
                err += '<h2>Error:</h2>\n<pre>%s</pre>\n'\
                       '<h2>Traceback:</h2>\n<pre>%s</pre>\n' %\
                       (repr(e), traceback.format_exc(10))
            environ['wsgi.errors'].write(err)
            start_response('500 INTERNAL SERVER ERROR', [])
            return [err]

class Request(threading.local):
    """ Represents a single request using thread-local namespace. """

    def bind(self, environ, app):
        """
        Binds the enviroment of the current request to this request handler
        """
        self._environ = environ
        self.environ = self._environ
        self._GET = None
        self._POST = None
        self._GETPOST = None
        self._COOKIES = None
        self._body = None
        self.path = self._environ.get('PATH_INFO', '/').strip()
        self.app = app
        if not self.path.startswith('/'):
            self.path = '/' + self.path

    @property
    def method(self):
        """ Get the request method (GET,POST,PUT,DELETE,...) """
        return self._environ.get('REQUEST_METHOD', 'GET').upper()

    @property
    def query_string(self):
        """ Get content of QUERY_STRING """
        return self._environ.get('QUERY_STRING', '')

    @property
    def input_length(self):
        """ Get content of CONTENT_LENGTH """
        try:
            return max(0,int(self._environ.get('CONTENT_LENGTH', '0')))
        except ValueError:
            return 0

    @property
    def GET(self):
        """ Get a dict with GET parameters. """
        if self._GET is None:
            data = parse_qs(self.query_string, keep_blank_values=True)
            self._GET = {}
            for key, value in data.iteritems():
                if len(value) == 1:
                    self._GET[key] = value[0]
                else:
                    self._GET[key] = value
        return self._GET

    @property
    def POST(self):
        """ Get a dict with parsed POST or PUT data. """
        if self._POST is None:
            qs_backup = self.environ.get('QUERY_STRING','')
            self.environ['QUERY_STRING'] = ''
            if TextIOWrapper:
                fb = TextIOWrapper(self.body, encoding='ISO-8859-1')
            else:
                fb = self.body
            data = cgi.FieldStorage(fp=fb,
                environ=self.environ, keep_blank_values=True)
            self.environ['QUERY_STRING'] = qs_backup
            self._POST  = {}
            for item in data.list:
                name = item.name
                if not item.filename:
                    item = item.value
                self._POST.setdefault(name, []).append(item)
            for key in self._POST:
                if len(self._POST[key]) == 1:
                    self._POST[key] = self._POST[key][0]
        return self._POST

    @property
    def params(self):
        """ Returns a mix of GET and POST data. POST overwrites GET """
        if self._GETPOST is None:
            self._GETPOST = dict(self.GET)
            self._GETPOST.update(dict(self.POST))
        return self._GETPOST

    @property
    def body(self):
        if not self._body:
            maxread = self.input_length
            if maxread < 1024*100: #TODO Should not be hard coded...
                self._body = BytesIO()
            else:
                self._body = tempfile.TemporaryFile(mode='w+b')
            while maxread > 0:
                part = self.environ['wsgi.input'].read(min(maxread, 8192))
                if not part: #TODO: Wrong content_length. Error? Do nothing?
                    break
                self._body.write(part)
                maxread -= len(part)
            self.environ['wsgi.input'] = self._body
        self._body.seek(0)
        return self._body

    @property
    def COOKIES(self):
        """ Returns a dict with COOKIES. """
        if self._COOKIES is None:
            raw_dict = SimpleCookie(self.environ.get('HTTP_COOKIE',''))
            self._COOKIES = {}
            for cookie in raw_dict.itervalues():
                self._COOKIES[cookie.key] = cookie.value
        return self._COOKIES

    def get_cookie(self, *args):
        value = self.COOKIES.get(*args)
        sec = self.app.config['securecookie.key']
        dec = cookie_decode(value, sec)
        return dec or value


class Response(threading.local):
    """ Represents a single response using thread-local namespace. """

    def bind(self, app):
        """ Clears old data and creates a brand new Response object """
        self._COOKIES = None
        self.status = 200
        self.header_list = []
        self.header = HeaderWrapper(self.header_list)
        self.charset = 'UTF-8'
        self.content_type = 'text/html; charset=UTF-8'
        self.error = None
        self.app = app

    def wsgiheaders(self):
        ''' Returns a wsgi conform list of header/value pairs '''
        for c in self.COOKIES.itervalues():
            self.header.add_header('Set-Cookie', c.OutputString())
        return [(h.title(), str(v)) for h, v in self.header.items()]

    @property
    def COOKIES(self):
        if not self._COOKIES:
            self._COOKIES = SimpleCookie()
        return self._COOKIES

    def set_cookie(self, key, value, **kargs):
        """
        Sets a Cookie. Optional settings:
        expires, path, comment, domain, max-age, secure, version, httponly
        """
        if not isinstance(value, basestring):
            sec = self.app.config['securecookie.key']
            value = cookie_encode(value, sec)
        self.COOKIES[key] = value
        for k, v in kargs.iteritems():
            self.COOKIES[key][k] = v

    def get_content_type(self):
        """ Get the current 'Content-Type' header. """
        return self.header['Content-Type']
        
    def set_content_type(self, value):
        if 'charset=' in value:
            self.charset = value.split('charset=')[-1].split(';')[0].strip()
        self.header['Content-Type'] = value

    content_type = property(get_content_type, set_content_type, None,
                            get_content_type.__doc__)


class BaseController(object):
    _singleton = None
    def __new__(cls, *a, **k):
        if not cls._singleton:
            cls._singleton = object.__new__(cls, *a, **k)
        return cls._singleton


<<<<<<< HEAD
_default_app = None
def default_app(newapp = None):
=======
_default_app = Bottle()
def app(newapp = None):
>>>>>>> e5731a5c
    """
    Returns the current default app or sets a new one.
    Defaults to an instance of Bottle
    """
    global _default_app
    if newapp:
        _default_app = newapp
<<<<<<< HEAD
    if not _default_app:
        _default_app = Bottle()
    return _default_app
=======
    return _default_app
default_app = app # BC: 0.6.4
>>>>>>> e5731a5c


def abort(code=500, text='Unknown Error: Appliction stopped.'):
    """ Aborts execution and causes a HTTP error. """
    raise HTTPError(code, text)


def redirect(url, code=307):
    """ Aborts execution and causes a 307 redirect """
    response.header['Location'] = url
    raise HTTPError(code, "")


def send_file(*a, **k): #BC 0.6.4
    """ Raises the output of static_file() """
    raise static_file(*a, **k)


def static_file(filename, root, guessmime = True, mimetype = None):
    """ Opens a file in a save way and returns a HTTPError object with status
        code 200, 305, 401 or 404. Sets Content-Type, Content-Length and
        Last-Modified header. Obeys If-Modified-Since header and HEAD requests.
    """
    root = os.path.abspath(root) + os.sep
    filename = os.path.abspath(os.path.join(root, filename.strip('/\\')))

    if not filename.startswith(root):
        return HTTPError(401, "Access denied.")
    if not os.path.exists(filename) or not os.path.isfile(filename):
        return HTTPError(404, "File does not exist.")
    if not os.access(filename, os.R_OK):
        return HTTPError(401, "You do not have permission to access this file.")

    if guessmime and not mimetype:
        mimetype = mimetypes.guess_type(filename)[0]
    if not mimetype: mimetype = 'text/plain'
    response.content_type = mimetype

    stats = os.stat(filename)
    if 'Last-Modified' not in response.header:
        lm = time.strftime("%a, %d %b %Y %H:%M:%S GMT", time.gmtime(stats.st_mtime))
        response.header['Last-Modified'] = lm
    if 'HTTP_IF_MODIFIED_SINCE' in request.environ:
        ims = request.environ['HTTP_IF_MODIFIED_SINCE']
        # IE sends "<date>; length=146"
        ims = ims.split(";")[0].strip()
        ims = parse_date(ims)
        if ims is not None and ims >= stats.st_mtime:
           return HTTPError(304, "Not modified")
    if 'Content-Length' not in response.header:
        response.header['Content-Length'] = str(stats.st_size)
    if request.method == 'HEAD':
        return HTTPResponse(200, '')
    else:
        return HTTPResponse(200, open(filename, 'rb'))


def parse_date(ims):
    """
    Parses date strings usually found in HTTP header and returns UTC epoch.
    Understands rfc1123, rfc850 and asctime.
    """
    try:
        ts = email.utils.parsedate_tz(ims)
        if ts is not None:
            if ts[9] is None:
                return time.mktime(ts[:8] + (0,)) - time.timezone
            else:
                return time.mktime(ts[:8] + (0,)) - ts[9] - time.timezone
    except (ValueError, IndexError):
        return None


def cookie_encode(data, key):
    ''' Encode and sign a pickle-able object. Return a string '''
    msg = pickle.dumps(data, -1).encode('base64').strip()
    sig = hmac.new(key, msg).digest().encode('base64').strip()
    return '!%s?%s' % (sig, msg)


def cookie_decode(data, key):
  ''' Verify and decode an encoded string. Return an object or None'''
  if cookie_is_encoded(data):
    sig, msg = data.split('?',1)
    if sig[1:] == hmac.new(key, msg).digest().encode('base64').strip():
      return cPickle.loads(msg.decode('base64'))
  return None 


def cookie_is_encoded(data):
  ''' Verify and decode an encoded string. Return an object or None'''
  return bool(data.startswith('!') and '?' in data)






# Decorators

def validate(**vkargs):
    """
    Validates and manipulates keyword arguments by user defined callables. 
    Handles ValueError and missing arguments by raising HTTPError(403).
    """
    def decorator(func):
        def wrapper(**kargs):
            for key, value in vkargs.iteritems():
                if key not in kargs:
                    abort(403, 'Missing parameter: %s' % key)
                try:
                    kargs[key] = value(kargs[key])
                except ValueError, e:
                    abort(403, 'Wrong parameter format for: %s' % key)
            return func(**kargs)
        return wrapper
    return decorator


def route(url, **kargs):
    """
    Decorator for request handler. Same as add_route(url, handler, **kargs).
    """
    return default_app().route(url, **kargs)


def default():
    """
    Decorator for request handler. Same as set_default(handler).
    """
    return default_app().default()


def error(code=500):
    """
    Decorator for error handler. Same as set_error_handler(code, handler).
    """
    return default_app().error(code)






# Server adapter

class WSGIAdapter(object):
    def run(self, handler): # pragma: no cover
        pass

    def __repr__(self):
        return "%s()" % (self.__class__.__name__)


class CGIServer(WSGIAdapter):
    def run(self, handler):
        from wsgiref.handlers import CGIHandler
        CGIHandler().run(handler)


class ServerAdapter(WSGIAdapter):
    def __init__(self, host='127.0.0.1', port=8080, **kargs):
        WSGIAdapter.__init__(self)
        self.host = host
        self.port = int(port)
        self.options = kargs

    def __repr__(self):
        return "%s (%s:%d)" % (self.__class__.__name__, self.host, self.port)


class WSGIRefServer(ServerAdapter):
    def run(self, handler):
        from wsgiref.simple_server import make_server
        srv = make_server(self.host, self.port, handler)
        srv.serve_forever()


class CherryPyServer(ServerAdapter):
    def run(self, handler):
        from cherrypy import wsgiserver
        server = wsgiserver.CherryPyWSGIServer((self.host, self.port), handler)
        server.start()


class FlupServer(ServerAdapter):
    def run(self, handler):
       from flup.server.fcgi import WSGIServer
       WSGIServer(handler, bindAddress=(self.host, self.port)).run()


class PasteServer(ServerAdapter):
    def run(self, handler):
        from paste import httpserver
        from paste.translogger import TransLogger
        app = TransLogger(handler)
        httpserver.serve(app, host=self.host, port=str(self.port))


class FapwsServer(ServerAdapter):
    """
    Extremly fast webserver using libev.
    See http://william-os4y.livejournal.com/
    Experimental ...
    """
    def run(self, handler):
        import fapws._evwsgi as evwsgi
        from fapws import base
        evwsgi.start(self.host, self.port)
        evwsgi.set_base_module(base)
        def app(environ, start_response):
            environ['wsgi.multiprocess'] = False
            return handler(environ, start_response)
        evwsgi.wsgi_cb(('',app))
        evwsgi.run()


def run(app=None, server=WSGIRefServer, host='127.0.0.1', port=8080,
        interval=1, reloader=False, **kargs):
    """ Runs bottle as a web server. """
    if not app:
        app = default_app()
    
    quiet = bool(kargs.get('quiet', False))

    # Instantiate server, if it is a class instead of an instance
    if isinstance(server, type):
        if issubclass(server, CGIServer):
            server = server()
        elif issubclass(server, ServerAdapter):
            server = server(host=host, port=port, **kargs)

    if not isinstance(server, WSGIAdapter):
        raise RuntimeError("Server must be a subclass of WSGIAdapter")
 
    if not quiet and isinstance(server, ServerAdapter): # pragma: no cover
        if not reloader or os.environ.get('BOTTLE_CHILD') == 'true':
            print "Bottle server starting up (using %s)..." % repr(server)
            print "Listening on http://%s:%d/" % (server.host, server.port)
            print "Use Ctrl-C to quit."
            print
        else:
            print "Bottle auto reloader starting up..."

    try:
        if reloader and interval:
            reloader_run(server, app, interval)
        else:
            server.run(app)
    except KeyboardInterrupt:
        if not quiet: # pragma: no cover
            print "Shutting Down..."


#TODO: If the parent process is killed (with SIGTERM) the childs survive...
def reloader_run(server, app, interval):
    if os.environ.get('BOTTLE_CHILD') == 'true':
        # We are a child process
        files = dict()
        for module in sys.modules.values():
            file_path = getattr(module, '__file__', None)
            if file_path and os.path.isfile(file_path):
                file_split = os.path.splitext(file_path)
                if file_split[1] in ('.py', '.pyc', '.pyo'):
                    file_path = file_split[0] + '.py'
                    files[file_path] = os.stat(file_path).st_mtime
        thread.start_new_thread(server.run, (app,))
        while True:
            time.sleep(interval)
            for file_path, file_mtime in files.iteritems():
                if not os.path.exists(file_path):
                    print "File changed: %s (deleted)" % file_path
                elif os.stat(file_path).st_mtime > file_mtime:
                    print "File changed: %s (modified)" % file_path
                else: continue
                print "Restarting..."
                app.serve = False
                time.sleep(interval) # be nice and wait for running requests
                sys.exit(3)
    while True:
        args = [sys.executable] + sys.argv
        environ = os.environ.copy()
        environ['BOTTLE_CHILD'] = 'true'
        exit_status = subprocess.call(args, env=environ)
        if exit_status != 3:
            sys.exit(exit_status)






# Templates

class TemplateError(HTTPError):
    def __init__(self, message):
        HTTPError.__init__(self, 500, message)


class BaseTemplate(object):
    def __init__(self, template='', name=None, filename=None, lookup=[]):
        """
        Create a new template.
        If a name is provided, but no filename and no template string, the
        filename is guessed using the lookup path list.
        Subclasses can assume that either self.template or self.filename is set.
        If both are present, self.template should be used.
        """
        self.name = name
        self.filename = filename
        self.template = template
        self.lookup = lookup
        if self.name and not self.filename:
            for path in self.lookup:
                fpath = os.path.join(path, self.name+'.tpl')
                if os.path.isfile(fpath):
                    self.filename = fpath
        if not self.template and not self.filename:
            raise TemplateError('Template (%s) not found.' % self.name)
        self.prepare()

    def prepare(self):
        """
        Run preparatios (parsing, caching, ...).
        It should be possible to call this multible times to refresh a template.
        """
        raise NotImplementedError

    def render(self, **args):
        """
        Render the template with the specified local variables and return an
        iterator of strings (bytes). This must be thread save!
        """
        raise NotImplementedError


class MakoTemplate(BaseTemplate):
    output_encoding=None
    input_encoding=None
    default_filters=None
    global_variables={}

    def prepare(self):
        from mako.template import Template
        from mako.lookup import TemplateLookup
        #TODO: This is a hack... http://github.com/defnull/bottle/issues#issue/8
        mylookup = TemplateLookup(directories=map(os.path.abspath, self.lookup)+['./'])
        if self.template:
            self.tpl = Template(self.template,
                                lookup=mylookup,
                                output_encoding=MakoTemplate.output_encoding,
                                input_encoding=MakoTemplate.input_encoding,
                                default_filters=MakoTemplate.default_filters
                                )
        else:
            self.tpl = Template(filename=self.filename,
                                lookup=mylookup,
                                output_encoding=MakoTemplate.output_encoding,
                                input_encoding=MakoTemplate.input_encoding,
                                default_filters=MakoTemplate.default_filters
                                )
 
    def render(self, **args):
        _defaults = MakoTemplate.global_variables.copy()
        _defaults.update(args)
        return self.tpl.render(**_defaults)


class CheetahTemplate(BaseTemplate):
    def prepare(self):
        from Cheetah.Template import Template
        self.context = threading.local()
        self.context.vars = {}
        if self.template:
            self.tpl = Template(source=self.template, searchList=[self.context.vars])
        else:
            self.tpl = Template(file=self.filename, searchList=[self.context.vars])
 
    def render(self, **args):
        self.context.vars.update(args)
        out = str(self.tpl)
        self.context.vars.clear()
        return [out]


class Jinja2Template(BaseTemplate):
    env = None # hopefully, a Jinja environment is actually thread-safe

    def prepare(self):
        if not self.env:
            from jinja2 import Environment, FunctionLoader
            self.env = Environment(line_statement_prefix="#", loader=FunctionLoader(self.loader))
        if self.template:
            self.tpl = self.env.from_string(self.template)
        else:
            self.tpl = self.env.get_template(self.filename)

    def render(self, **args):
        return self.tpl.render(**args).encode("utf-8")
        
    def loader(self, name):
        if not name.endswith(".tpl"):
            for path in self.lookup:
                fpath = os.path.join(path, name+'.tpl')
                if os.path.isfile(fpath):
                    name = fpath
                    break
        f = open(name)
        try: return f.read()
        finally: f.close()


class SimpleTemplate(BaseTemplate):
    re_python = re.compile(r'^\s*%\s*(?:(if|elif|else|try|except|finally|for|'
                            'while|with|def|class)|(include|rebase)|(end)|(.*))')
    re_inline = re.compile(r'\{\{(.*?)\}\}')
    dedent_keywords = ('elif', 'else', 'except', 'finally')

    def prepare(self):
        if self.template:
            code = self.translate(self.template)
            self.co = compile(code, '<string>', 'exec')
        else:
            code = self.translate(open(self.filename).read())
            self.co = compile(code, self.filename, 'exec')

    def translate(self, template):
        indent = 0
        strbuffer = []
        code = []
        self.includes = dict()
        class PyStmt(str):
            def __repr__(self): return 'str(' + self + ')'
        def flush(allow_nobreak=False):
            if len(strbuffer):
                if allow_nobreak and strbuffer[-1].endswith("\\\\\n"):
                    strbuffer[-1]=strbuffer[-1][:-3]
                code.append(' ' * indent + "_stdout.append(%s)" % repr(''.join(strbuffer)))
                code.append((' ' * indent + '\n') * len(strbuffer)) # to preserve line numbers 
                del strbuffer[:]
        for line in template.splitlines(True):
            m = self.re_python.match(line)
            if m:
                flush(allow_nobreak=True)
                keyword, subtpl, end, statement = m.groups()
                if keyword:
                    if keyword in self.dedent_keywords:
                        indent -= 1
                    code.append(" " * indent + line[m.start(1):])
                    indent += 1
                elif subtpl:
                    tmp = line[m.end(2):].strip().split(None, 1)
                    if not tmp:
                      code.append(' ' * indent + "_stdout.extend(_base)\n")
                    else:
                      name = tmp[0]
                      args = tmp[1:] and tmp[1] or ''
                      if name not in self.includes:
                        self.includes[name] = SimpleTemplate(name=name, lookup=self.lookup)
                      if subtpl == 'include':
                        code.append(' ' * indent + 
                                    "_ = _includes[%s].execute(_stdout, %s)\n"
                                    % (repr(name), args))
                      else:
                        code.append(' ' * indent + 
                                    "_tpl['_rebase'] = (_includes[%s], dict(%s))\n"
                                    % (repr(name), args))
                elif end:
                    indent -= 1
                    code.append(' ' * indent + '#' + line[m.start(3):])
                elif statement:
                    code.append(' ' * indent + line[m.start(4):])
            else:
                splits = self.re_inline.split(line) # text, (expr, text)*
                if len(splits) == 1:
                    strbuffer.append(line)
                else:
                    flush()
                    for i in range(1, len(splits), 2):
                        splits[i] = PyStmt(splits[i])
                    splits = [x for x in splits if bool(x)]
                    code.append(' ' * indent + "_stdout.extend(%s)\n" % repr(splits))
        flush()
        return ''.join(code)

    def execute(self, stdout, **args):
        args['_stdout'] = stdout
        args['_includes'] = self.includes
        args['_tpl'] = args
        eval(self.co, args)
        if '_rebase' in args:
            subtpl, args = args['_rebase']
            args['_base'] = stdout[:] #copy stdout
            del stdout[:] # clear stdout
            return subtpl.execute(stdout, **args)
        return args
    def render(self, **args):
        """ Render the template using keyword arguments as local variables. """
        stdout = []
        self.execute(stdout, **args)
        return stdout


def template(tpl, template_adapter=SimpleTemplate, **args):
    '''
    Get a rendered template as a string iterator.
    You can use a name, a filename or a template string as first parameter.
    '''
    lookup = args.get('template_lookup', TEMPLATE_PATH)
    if tpl not in TEMPLATES or DEBUG:
        if "\n" in tpl or "{" in tpl or "%" in tpl or '$' in tpl:
            TEMPLATES[tpl] = template_adapter(template=tpl, lookup=lookup)
        elif '.' in tpl:
            TEMPLATES[tpl] = template_adapter(filename=tpl, lookup=lookup)
        else:
            TEMPLATES[tpl] = template_adapter(name=tpl, lookup=lookup)
    if not TEMPLATES[tpl]:
        abort(500, 'Template (%s) not found' % tpl)
    args['abort'] = abort
    args['request'] = request
    args['response'] = response
    return TEMPLATES[tpl].render(**args)


def mako_template(tpl_name, **kargs):
    kargs['template_adapter'] = MakoTemplate
    return template(tpl_name, **kargs)


def cheetah_template(tpl_name, **kargs):
    kargs['template_adapter'] = CheetahTemplate
    return template(tpl_name, **kargs)


def jinja2_template(tpl_name, **kargs):
    kargs['template_adapter'] = Jinja2Template
    return template(tpl_name, **kargs)


def view(tpl_name, **defaults):
    ''' Decorator: Rendes a template for a handler.
        Return a dict of template vars to fill out the template.
    '''
    def decorator(func):
        def wrapper(**kargs):
            out = func(**kargs)
            defaults.update(out)
            return template(tpl_name, **defaults)
        return wrapper
    return decorator


def mako_view(tpl_name, **kargs):
    kargs['template_adapter'] = MakoTemplate
    return view(tpl_name, **kargs)


def cheetah_view(tpl_name, **kargs):
    kargs['template_adapter'] = CheetahTemplate
    return view(tpl_name, **kargs)


def jinja2_view(tpl_name, **kargs):
    kargs['template_adapter'] = Jinja2Template
    return view(tpl_name, **kargs)






# Modul initialization and configuration

TEMPLATE_PATH = ['./', './views/']
TEMPLATES = {}
DEBUG = False
HTTP_CODES = {
    100: 'CONTINUE',
    101: 'SWITCHING PROTOCOLS',
    200: 'OK',
    201: 'CREATED',
    202: 'ACCEPTED',
    203: 'NON-AUTHORITATIVE INFORMATION',
    204: 'NO CONTENT',
    205: 'RESET CONTENT',
    206: 'PARTIAL CONTENT',
    300: 'MULTIPLE CHOICES',
    301: 'MOVED PERMANENTLY',
    302: 'FOUND',
    303: 'SEE OTHER',
    304: 'NOT MODIFIED',
    305: 'USE PROXY',
    306: 'RESERVED',
    307: 'TEMPORARY REDIRECT',
    400: 'BAD REQUEST',
    401: 'UNAUTHORIZED',
    402: 'PAYMENT REQUIRED',
    403: 'FORBIDDEN',
    404: 'NOT FOUND',
    405: 'METHOD NOT ALLOWED',
    406: 'NOT ACCEPTABLE',
    407: 'PROXY AUTHENTICATION REQUIRED',
    408: 'REQUEST TIMEOUT',
    409: 'CONFLICT',
    410: 'GONE',
    411: 'LENGTH REQUIRED',
    412: 'PRECONDITION FAILED',
    413: 'REQUEST ENTITY TOO LARGE',
    414: 'REQUEST-URI TOO LONG',
    415: 'UNSUPPORTED MEDIA TYPE',
    416: 'REQUESTED RANGE NOT SATISFIABLE',
    417: 'EXPECTATION FAILED',
    500: 'INTERNAL SERVER ERROR',
    501: 'NOT IMPLEMENTED',
    502: 'BAD GATEWAY',
    503: 'SERVICE UNAVAILABLE',
    504: 'GATEWAY TIMEOUT',
    505: 'HTTP VERSION NOT SUPPORTED',
}

ERROR_PAGE_TEMPLATE = """<!DOCTYPE HTML PUBLIC "-//IETF//DTD HTML 2.0//EN">
<html>
    <head>
        <title>Error %(status)d: %(error_name)s</title>
    </head>
    <body>
        <h1>Error %(status)d: %(error_name)s</h1>
        <p>Sorry, the requested URL <tt>%(url)s</tt> caused an error:</p>
        <pre>
            %(error_message)s
        </pre>
    </body>
</html>
"""

request = Request()
response = Response()
local = threading.local()

#TODO: Global and app local configuration (debug, defaults, ...) is a mess

def debug(mode=True):
    global DEBUG
    DEBUG = bool(mode)<|MERGE_RESOLUTION|>--- conflicted
+++ resolved
@@ -310,27 +310,19 @@
 
 
 
-<<<<<<< HEAD
 
 
 
 # WSGI abstraction: Request and response management
 
-=======
->>>>>>> e5731a5c
 class Bottle(object):
 
     def __init__(self, catchall=True, autojson=True, path = ''):
         self.routes = dict()
         self.default_route = None
         self.error_handler = {}
-<<<<<<< HEAD
-        self.autojson = autojson
-=======
-        self.optimize = optimize
         if autojson and json_dumps:
             self.jsondump = json_dumps
->>>>>>> e5731a5c
         self.catchall = catchall
         self.config = dict()
         self.serve = True
@@ -393,6 +385,8 @@
         handler, args = self.match_url(request.path, request.method)
         if not handler:
             return HTTPError(404, "Not found")
+        if not args:
+            args = dict()
 
         try:
             return handler(**args)
@@ -409,7 +403,7 @@
             request.environ['wsgi.errors'].write(err)
             return HTTPError(500, err, e)
 
-    def cast(self, out, jsondump = None):
+    def cast(self, out):
         """ Try to cast the input into something WSGI compatible. Correct
         HTTP headers and status codes when possible. Empty output on HEAD
         requests.
@@ -437,9 +431,9 @@
         elif hasattr(out, 'read'):
             out = request.environ.get('wsgi.file_wrapper',
                   lambda x: iter(lambda: x.read(8192), ''))(out)
-        elif jsondump and isinstance(out, dict)\
-          or jsondump and isinstance(out, list) and isinstance(out[0], dict):
-                out = [jsondump(out)]
+        elif self.jsondump and isinstance(out, dict)\
+          or self.jsondump and isinstance(out, list) and isinstance(out[0], dict):
+                out = [self.jsondump(out)]
                 response.content_type = 'application/json'
 
         if isinstance(out, list) and len(out) == 1:
@@ -456,37 +450,14 @@
 
     def __call__(self, environ, start_response):
         """ The bottle WSGI-interface. """
-<<<<<<< HEAD
-        request.bind(environ, self)
-        response.bind(self)
-        try: # Unhandled Exceptions
-            try: # Bottle Error Handling
-                if not self.serve:
-                    abort(503, "Server stopped")
-                handler, args = self.match_url(request.path, request.method)
-                if not handler:
-                    raise HTTPError(404, "Not found")
-                if args is None:
-                    args = dict()
-                output = handler(**args)
-            except BreakTheBottle, e:
-                output = e.output
-            except HTTPError, e:
-                response.status = e.http_status
-                output = self.error_handler.get(response.status, str)(e)
-            output = self.cast(output)
-            if response.status in (100, 101, 204, 304) or request.method == 'HEAD':
-                output = [] # rfc2616 section 4.3
-=======
         try:
             request.bind(environ, self)
             response.bind(self)
             out = self.handle(request.path, request.method)
-            out = self.cast(out, self.jsondump)
+            out = self.cast(out)
             status = '%d %s' % (response.status, HTTP_CODES[response.status])
             start_response(status, response.wsgiheaders())
             return out
->>>>>>> e5731a5c
         except (KeyboardInterrupt, SystemExit, MemoryError):
             raise
         except Exception, e:
@@ -678,13 +649,8 @@
         return cls._singleton
 
 
-<<<<<<< HEAD
-_default_app = None
-def default_app(newapp = None):
-=======
 _default_app = Bottle()
 def app(newapp = None):
->>>>>>> e5731a5c
     """
     Returns the current default app or sets a new one.
     Defaults to an instance of Bottle
@@ -692,14 +658,8 @@
     global _default_app
     if newapp:
         _default_app = newapp
-<<<<<<< HEAD
-    if not _default_app:
-        _default_app = Bottle()
-    return _default_app
-=======
     return _default_app
 default_app = app # BC: 0.6.4
->>>>>>> e5731a5c
 
 
 def abort(code=500, text='Unknown Error: Appliction stopped.'):
