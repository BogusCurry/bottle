--- conflicted
+++ resolved
@@ -188,8 +188,7 @@
 class RouteBuildError(RouteError):
     """ The route could not been build """
 
-<<<<<<< HEAD
-=======
+
 class RouteParser(object):
     ''' Parser class for routes '''
     syntax = re.compile(r'(.*?)(?<!\\):([a-zA-Z_]+)?(?:#(.*?)#)?')
@@ -245,7 +244,6 @@
 
 
 
->>>>>>> 97fd4f83
 
 class Router(object):
     ''' A route associates a string (e.g. URL) with an object (e.g. function)
