# -*- coding: utf-8 -*-
"""
Bottle is a fast and simple micro-framework for small web applications. It
offers request dispatching (Routes) with url parameter support, templates,
a built-in HTTP Server and adapters for many third party WSGI/HTTP-server and
template engines - all in a single file and with no dependencies other than the
Python Standard Library.

Homepage and documentation: http://wiki.github.com/defnull/bottle

Licence (MIT)
-------------

    Copyright (c) 2009, Marcel Hellkamp.

    Permission is hereby granted, free of charge, to any person obtaining a copy
    of this software and associated documentation files (the "Software"), to deal
    in the Software without restriction, including without limitation the rights
    to use, copy, modify, merge, publish, distribute, sublicense, and/or sell
    copies of the Software, and to permit persons to whom the Software is
    furnished to do so, subject to the following conditions:

    The above copyright notice and this permission notice shall be included in
    all copies or substantial portions of the Software.

    THE SOFTWARE IS PROVIDED "AS IS", WITHOUT WARRANTY OF ANY KIND, EXPRESS OR
    IMPLIED, INCLUDING BUT NOT LIMITED TO THE WARRANTIES OF MERCHANTABILITY,
    FITNESS FOR A PARTICULAR PURPOSE AND NONINFRINGEMENT. IN NO EVENT SHALL THE
    AUTHORS OR COPYRIGHT HOLDERS BE LIABLE FOR ANY CLAIM, DAMAGES OR OTHER
    LIABILITY, WHETHER IN AN ACTION OF CONTRACT, TORT OR OTHERWISE, ARISING FROM,
    OUT OF OR IN CONNECTION WITH THE SOFTWARE OR THE USE OR OTHER DEALINGS IN
    THE SOFTWARE.


Example
-------

This is an example::

    from bottle import route, run, request, response, send_file, abort
    
    @route('/')
    def hello_world():
        return 'Hello World!'
    
    @route('/hello/:name')
    def hello_name(name):
        return 'Hello %s!' % name
    
    @route('/hello', method='POST')
    def hello_post():
        name = request.POST['name']
        return 'Hello %s!' % name
    
    @route('/static/:filename#.*#')
    def static_file(filename):
        send_file(filename, root='/path/to/static/files/')
    
    run(host='localhost', port=8080)
"""
from __future__ import with_statement
__author__ = 'Marcel Hellkamp'
__version__ = '0.7.0a'
__license__ = 'MIT'

import types
import sys
import cgi
import mimetypes
import os
import os.path
from traceback import format_exc
import re
import random
import threading
import time
import warnings
import email.utils
from Cookie import SimpleCookie
import subprocess
import thread
from tempfile import TemporaryFile
import hmac
import base64
from urllib import quote as urlquote
from urlparse import urlunsplit, urljoin
import functools
import itertools
import inspect

try:
  from collections import MutableMapping as DictMixin
except ImportError: # pragma: no cover
  from UserDict import DictMixin

<<<<<<< HEAD
if sys.version_info >= (3,0,0): # pragma: no cover
    # See Request.POST
    from io import BytesIO
    from io import TextIOWrapper
    def touni(x, enc='utf8'):
        return str(x, encoding=enc) if isinstance(x, bytes) else str(x)
else:
    from StringIO import StringIO as BytesIO
    TextIOWrapper = None
    def touni(x, enc='utf8'):
        return x if isinstance(x, unicode) else unicode(str(x), encoding=enc)

=======
>>>>>>> ccdcfc78
try:
    from urlparse import parse_qs
except ImportError: # pragma: no cover
    from cgi import parse_qs

try:
    import cPickle as pickle
except ImportError: # pragma: no cover
    import pickle

try:
    try:
        from json import dumps as json_dumps
    except ImportError: # pragma: no cover
        from simplejson import dumps as json_dumps
except ImportError: # pragma: no cover
    json_dumps = None

if sys.version_info >= (3,0,0): # pragma: no cover
    # See Request.POST
    from io import BytesIO
    from io import TextIOWrapper
    def touni(x, enc='utf8'): # Convert anything to unicode (py3)
        return str(x, encoding=enc) if isinstance(x, bytes) else str(x)
else:
    from StringIO import StringIO as BytesIO
    TextIOWrapper = None
    def touni(x, enc='utf8'): # Convert anything to unicode (py2)
        return x if isinstance(x, unicode) else unicode(str(x), encoding=enc)

def tob(data, enc='utf8'): # Convert strings to bytes (py2 and py3)
    return data.encode(enc) if isinstance(data, unicode) else data






# Exceptions and Events

class BottleException(Exception):
    """ A base class for exceptions used by bottle. """
    pass


class HTTPResponse(BottleException):
    """ Used to break execution and imediately finish the response """
    def __init__(self, output='', status=200, header=None):
        super(BottleException, self).__init__("HTTP Response %d" % status)
        self.status = int(status)
        self.output = output
        self.header = HeaderDict(header) if header else None

    def apply(self, response):
        if self.header:
            for key, value in self.header.iterallitems():
                response.header[key] = value
        response.status = self.status


class HTTPError(HTTPResponse):
    """ Used to generate an error page """
    def __init__(self, code=500, message='Unknown Error', exception=None, header=None):
        super(HTTPError, self).__init__(message, code, header)
        self.exception = exception

    def __str__(self):
        return ERROR_PAGE_TEMPLATE % {
            'status' : self.status,
            'url' : str(request.path),
            'error_name' : HTTP_CODES.get(self.status, 'Unknown').title(),
            'error_message' : str(self.output)
        }






# Routing

class RouteError(BottleException):
    """ This is a base class for all routing related exceptions """


class RouteSyntaxError(RouteError):
    """ The route parser found something not supported by this router """


class RouteBuildError(RouteError):
    """ The route could not been build """


class Route(object):
    ''' Represents a single route and can parse the dynamic route syntax '''
    syntax = re.compile(r'(.*?)(?<!\\):([a-zA-Z_]+)?(?:#(.*?)#)?')
    default = '[^/]+'

    def __init__(self, route, target, name=None, static=False):
        """ Create a Route. The route string may contain `:key`,
            `:key#regexp#` or `:#regexp#` tokens for each dynamic part of the
            route. These can be escaped with a backslash infront of the `:`
            and are compleately ignored if static is true. A name may be used
            to refer to this route later (depends on Router)
        """
        self.route = route
        self.target = target
        self.name = name
        self._static = static
        self._tokens = None

    def tokens(self):
        """ Return a list of (type, value) tokens. """
        if not self._tokens:
            self._tokens = list(self.tokenise(self.route))
        return self._tokens

    @classmethod
    def tokenise(cls, route):
        ''' Split a string into an iterator of (type, value) tokens. '''
        match = None
        for match in cls.syntax.finditer(route):
            pre, name, rex = match.groups()
            if pre: yield ('TXT', pre.replace('\\:',':'))
            if rex and name: yield ('VAR', (rex, name))
            elif name: yield ('VAR', (cls.default, name))
            elif rex: yield ('ANON', rex)
        if not match:
            yield ('TXT', route.replace('\\:',':'))
        elif match.end() < len(route):
            yield ('TXT', route[match.end():].replace('\\:',':'))

    def group_re(self):
        ''' Return a regexp pattern with named groups '''
        out = ''
        for token, data in self.tokens():
            if   token == 'TXT':  out += re.escape(data)
            elif token == 'VAR':  out += '(?P<%s>%s)' % (data[1], data[0])
            elif token == 'ANON': out += '(?:%s)' % data
        return out

    def flat_re(self):
        ''' Return a regexp pattern with non-grouping parentheses '''
        return re.sub(r'\(\?P<[^>]*>|\((?!\?)', '(?:', self.group_re())

    def format_str(self):
        ''' Return a format string with named fields. '''
        if self.static:
            return self.route.replace('%','%%')
        out, i = '', 0
        for token, value in self.tokens():
            if token == 'TXT': out += value.replace('%','%%')
            elif token == 'ANON': out += '%%(anon%d)s' % i; i+=1
            elif token == 'VAR': out += '%%(%s)s' % value[1]
        return out

    @property
    def static(self):
        return not self.is_dynamic()

    def is_dynamic(self):
        ''' Return true if the route contains dynamic parts '''
        if not self._static:
            for token, value in self.tokens():
                if token != 'TXT':
                    return True
        self._static = True
        return False

    def __repr__(self):
        return self.route

    def __eq__(self, other):
        return self.route == other.route\
           and self.static == other.static\
           and self.name == other.name\
           and self.target == other.target


class Router(object):
    ''' A route associates a string (e.g. URL) with an object (e.g. function)
        Some dynamic routes may extract parts of the string and provide them as
        a dictionary. This router matches a string against multiple routes and
        returns the associated object along with the extracted data.
    '''

    def __init__(self):
        self.routes = []     # List of all installed routes
        self.static = dict() # Cache for static routes
        self.dynamic = []    # Cache structure for dynamic routes
        self.named = dict()  # Cache for named routes and their format strings

    def add(self, *a, **ka):
        """ Adds a route->target pair or a Route object to the Router.
            See Route() for details.
        """
        route = a[0] if a and isinstance(a[0], Route) else Route(*a, **ka)
        self.routes.append(route)
        if route.name:
            self.named[route.name] = route.format_str()
        if route.static:
            self.static[route.route] = route.target
            return
        gpatt = route.group_re()
        fpatt = route.flat_re()
        try:
            gregexp = re.compile('^(%s)$' % gpatt) if '(?P' in gpatt else None
            combined = '%s|(^%s$)' % (self.dynamic[-1][0].pattern, fpatt)
            self.dynamic[-1] = (re.compile(combined), self.dynamic[-1][1])
            self.dynamic[-1][1].append((route.target, gregexp))
        except (AssertionError, IndexError), e: # AssertionError: Too many groups
            self.dynamic.append((re.compile('(^%s$)'%fpatt),[(route.target, gregexp)]))
        except re.error, e:
            raise RouteSyntaxError("Could not add Route: %s (%s)" % (route, e))

    def match(self, uri):
        ''' Matches an URL and returns a (handler, target) tuple '''
        if uri in self.static:
            return self.static[uri], {}
        for combined, subroutes in self.dynamic:
            match = combined.match(uri)
            if not match: continue
            target, groups = subroutes[match.lastindex - 1]
            groups = groups.match(uri).groupdict() if groups else {}
            return target, groups
        return None, {}

    def build(self, route_name, **args):
        ''' Builds an URL out of a named route and some parameters.'''
        try:
            return self.named[route_name] % args
        except KeyError:
            raise RouteBuildError("No route found with name '%s'." % route_name)

    def __eq__(self, other):
        return self.routes == other.routes






# WSGI abstraction: Application, Request and Response objects

class Bottle(object):
    """ WSGI application """

    def __init__(self, catchall=True, autojson=True, path = ''):
        """ Create a new bottle instance.
            You usually don't do that. Use `bottle.app.push()` instead.
        """
        self.routes = Router()
        self.default_route = None
        self.error_handler = {}
        self.jsondump = json_dumps if autojson and json_dumps else False
        self.catchall = catchall
        self.config = dict()
        self.serve = True

    def match_url(self, path, method='GET'):
        """ Find a callback bound to a path and a specific HTTP method.
            Return (callback, param) tuple or (None, {}).
            method: HEAD falls back to GET. HEAD and GET fall back to ALL.
        """
        path = path.strip().lstrip('/')
        handler, param = self.routes.match(method + ';' + path)
        if handler: return handler, param
        if method == 'HEAD':
            handler, param = self.routes.match('GET;' + path)
            if handler: return handler, param
        handler, param = self.routes.match('ANY;' + path)
        if handler: return handler, param
        return self.default_route, {}

    def get_url(self, routename, **kargs):
        """ Return a string that matches a named route """
        return '/' + self.routes.build(routename, **kargs).split(';', 1)[1]

    def route(self, path=None, method='GET', **kargs):
        """ Decorator: Bind a function to a GET request path.

            If the path parameter is None, the signature (name, args) of the
            decorated function is used to generate the path. See yieldroutes()
            for details.

            The method parameter (default: GET) specifies the HTTP request
            method to listen to. 
        """
        method = method.upper()
        def wrapper(handler):
            paths = [] if path is None else [path.strip().lstrip('/')]
            if not paths: # Lets generate the path automatically 
                paths = yieldroutes(handler)
            for p in paths:
                self.routes.add(method+';'+p, handler, **kargs)
            return handler
        return wrapper

    def default(self):
        """ Decorator: Add a default handler for undefined routes """
        def wrapper(handler):
            self.default_route = handler
            return handler
        return wrapper

    def error(self, code=500):
        """ Decorator: Registrer an output handler for a HTTP error code"""
        def wrapper(handler):
            self.error_handler[int(code)] = handler
            return handler
        return wrapper

    def handle(self, url, method, catchall=True):
        """ Handle a single request. Return handler output, HTTPResponse or
        HTTPError. If catchall is true, all exceptions thrown within a
        handler function are catched and returned as HTTPError(500).
        """
        if not self.serve:
            return HTTPError(503, "Server stopped")

        handler, args = self.match_url(request.path, request.method)
        if not handler:
            return HTTPError(404, "Not found")

        try:
            return handler(**args)
        except HTTPResponse, e:
            return e
        except (KeyboardInterrupt, SystemExit, MemoryError):
            raise
        except Exception, e:
            if not self.catchall:
                raise
            err = "Unhandled Exception: %s\n" % (repr(e))
            if DEBUG:
                err += '\n\nTraceback:\n' + format_exc(10)
            request.environ['wsgi.errors'].write(err)
            return HTTPError(500, err, e)

    def _cast(self, out):
        """ Try to convert the parameter into something WSGI compatible and set
        correct HTTP headers when possible.
        Support: False, str, unicode, dict, HTTPResponse, HTTPError, file-like,
        iterable of strings and iterable of unicodes
        """
        # Empty output is done here
        if not out:
            response.header['Content-Length'] = 0
            return []
        # Join lists of byte or unicode strings (TODO: benchmark this against map)
        if isinstance(out, list) and isinstance(out[0], (types.StringType, unicode)):
            out = out[0][0:0].join(out) # b'abc'[0:0] -> b''
        # Convert dictionaries to JSON
        if isinstance(out, dict) and self.jsondump:
            response.content_type = 'application/json'
            out = self.jsondump(out)
        # Encode unicode strings
        if isinstance(out, unicode):
            out = out.encode(response.charset)
        # Byte Strings
        if isinstance(out, types.StringType):
            response.header['Content-Length'] = str(len(out))
            return [out]

        # HTTPError or HTTPException (recursive, because they may wrap anything)
        if isinstance(out, HTTPError):
            out.apply(response)
            return self._cast(self.error_handler.get(out.status, str)(out))
        if isinstance(out, HTTPResponse):
            out.apply(response)
            return self._cast(out.output)

        # Handle Files and other more complex iterables here...
        if hasattr(out, 'read') and 'wsgi.file_wrapper' in request.environ:
            out = request.environ.get('wsgi.file_wrapper',
            lambda x, y: iter(lambda: x.read(y), ''))(out, 1024*64)
        else:
            out = iter(out)
        # We peek into iterables to detect their inner type and to support
        # generators as callbacks. They should not try to set any headers after
        # their first yield statement.
        try:
            while 1:
                first = out.next()
                if first: break
        except StopIteration:
            response.header['Content-Length'] = 0
            return []

        if isinstance(first, types.StringType):
            return itertools.chain([first], out)
        elif isinstance(first, unicode):
            return itertools.imap(lambda x: x.encode(response.charset),
                                  itertools.chain([first], out))
        raise TypeError('Unsupported response type: %s' % type(first))

    def __call__(self, environ, start_response):
        """ The bottle WSGI-interface. """
        try:
            request.bind(environ, self)
            response.bind(self)
            out = self.handle(request.path, request.method)
            out = self._cast(out)
            if response.status in (100, 101, 204, 304) or request.method == 'HEAD':
                out = [] # rfc2616 section 4.3
            if isinstance(out, list) and len(out) == 1:
                response.header['Content-Length'] = str(len(out[0]))
            status = '%d %s' % (response.status, HTTP_CODES[response.status])
            start_response(status, response.wsgiheader())
            # TODO: Yield here to catch errors in generator callbacks.
            return out
        except (KeyboardInterrupt, SystemExit, MemoryError):
            raise
        except Exception, e:
            if not self.catchall:
                raise
            err = '<h1>Critial error while processing request: %s</h1>' \
                  % environ.get('PATH_INFO', '/')
            if DEBUG:
                err += '<h2>Error:</h2>\n<pre>%s</pre>\n' % repr(e)
                err += '<h2>Traceback:</h2>\n<pre>%s</pre>\n' % format_exc(10)
            environ['wsgi.errors'].write(err) #TODO: wsgi.error should not get html
            start_response('500 INTERNAL SERVER ERROR', [])
            return [tob(err)]


class Request(threading.local, DictMixin):
    """ Represents a single HTTP request using thread-local attributes.
        The Resquest object wrapps a WSGI environment and can be used as such.
    """
    def __init__(self, environ=None, app=None):
        """ Create a new Request instance.
        
            You usually don't do this but use the global `bottle.request`
            instance instead.
         """
        self.bind(environ or {}, app)

    def bind(self, environ, app=None):
        """ Bind a new WSGI enviroment and clear out all previously computed
            attributes.
            
            This is done automatically for the global `bottle.request`
            instance on every request.
        """
        if isinstance(environ, Request): # Recycle already parsed content
            for key in self.__dict__: #TODO: Test this
                setattr(self, key, getattr(environ, key))
            self.app = app
            return
        self._GET = self._POST = self._GETPOST = self._COOKIES = None
        self._body = self._header = None
        self.environ = environ
        self.app = app
        # These attributes are used anyway, so it is ok to compute them here
        self.path = environ.get('PATH_INFO', '/')
        if not self.path.startswith('/'):
            self.path = '/' + self.path
        self.method = environ.get('REQUEST_METHOD', 'GET').upper()

    def __getitem__(self, key):
        """ Shortcut for Request.environ.__getitem__ """
        return self.environ[key]

    def __setitem__(self, key, value):
        """ Shortcut for Request.environ.__setitem__ """
        self.environ[key] = value

    def keys(self):
        """ Shortcut for Request.environ.keys() """
        return self.environ.keys()

    @property
    def query_string(self):
        """ The content of the QUERY_STRING environment variable. """
        return self.environ.get('QUERY_STRING', '')

    @property
    def fullpath(self):
        """ Request path including SCRIPT_NAME (if present) """
        return self.environ.get('SCRIPT_NAME', '').rstrip('/') + self.path

    @property
    def url(self):
        """ Full URL as requested by the client (computed).

            This value is constructed out of different environment variables
            and includes scheme, host, port, scriptname, path and query string. 
        """
        scheme = self.environ.get('wsgi.url_scheme', 'http')
        host   = self.environ.get('HTTP_HOST', None)
        if not host:
            host = self.environ.get('SERVER_NAME')
            port = self.environ.get('SERVER_PORT', '80')
            if scheme + port not in ('https443', 'http80'):
                host += ':' + port
        parts = (scheme, host, urlquote(self.fullpath), self.query_string, '')
        return urlunsplit(parts)

    @property
    def content_length(self):
        """ Content-Length header as an integer, -1 if not specified """
        return int(self.environ.get('CONTENT_LENGTH','') or -1)

    @property
    def header(self):
        ''' :class:`HeaderDict` filled with request headers.

            HeaderDict keys are case insensitive str.title()d 
        '''
        if self._header is None:
            self._header = HeaderDict()
            for key, value in self.environ.iteritems():
                if key.startswith('HTTP_'):
                    key = key[5:].replace('_','-').title()
                    self._header[key] = value
        return self._header

    @property
    def GET(self):
        """ The QUERY_STRING parsed into a MultiDict.

            Keys and values are strings. Multiple values per key are possible.
            See MultiDict for details.
        """
        if self._GET is None:
            data = parse_qs(self.query_string, keep_blank_values=True)
            self._GET = MultiDict()
            for key, values in data.iteritems():
                for value in values:
                    self._GET[key] = value
        return self._GET

    @property
    def POST(self):
        """ The HTTP POST body parsed into a MultiDict.

            This supports urlencoded and multipart POST requests. Multipart
            is commonly used for file uploads and may result in some of the
            values beeing cgi.FieldStorage objects instead of strings.

            Multiple values per key are possible. See MultiDict for details.
        """
        if self._POST is None:
            save_env = dict() # Build a save environment for cgi
            for key in ('REQUEST_METHOD', 'CONTENT_TYPE', 'CONTENT_LENGTH'):
                if key in self.environ:
                    save_env[key] = self.environ[key]
            save_env['QUERY_STRING'] = '' # Without this, sys.argv is called!
            if TextIOWrapper:
                fb = TextIOWrapper(self.body, encoding='ISO-8859-1')
            else:
                fb = self.body
            data = cgi.FieldStorage(fp=fb, environ=save_env)
            self._POST = MultiDict()
            for item in data.list:
                self._POST[item.name] = item if item.filename else item.value
        return self._POST

    @property
    def params(self):
        """ A combined MultiDict with POST and GET parameters. """
        if self._GETPOST is None:
            self._GETPOST = MultiDict(self.GET)
            self._GETPOST.update(dict(self.POST))
        return self._GETPOST

    @property
    def body(self):
        """ The HTTP request body as a seekable buffer object.
        
            This property returns a copy of the `wsgi.input` stream and should
            be used instead of `environ['wsgi.input']`.
         """
        if self._body is None:
            maxread = max(0, self.content_length)
            stream = self.environ['wsgi.input']
            self._body = BytesIO() if maxread < MEMFILE_MAX else TemporaryFile(mode='w+b')
            while maxread > 0:
                part = stream.read(min(maxread, MEMFILE_MAX))
                if not part: #TODO: Wrong content_length. Error? Do nothing?
                    break
                self._body.write(part)
                maxread -= len(part)
            self.environ['wsgi.input'] = self._body
        self._body.seek(0)
        return self._body

    @property
    def auth(self): #TODO: Tests and docs. Add support for digest. namedtuple?
        """ HTTP authorisation data as a (user, passwd) tuple. (experimental)
        
            This implementation currently only supports basic auth and returns
            None on errors.
        """
        return parse_auth(self.environ.get('HTTP_AUTHORIZATION'))

    @property
    def COOKIES(self):
        """ Cookie information parsed into a dictionary.
        
            Secure cookies are NOT decoded automatically. See
            Request.get_cookie() for details.
        """
        if self._COOKIES is None:
            raw_dict = SimpleCookie(self.environ.get('HTTP_COOKIE',''))
            self._COOKIES = {}
            for cookie in raw_dict.itervalues():
                self._COOKIES[cookie.key] = cookie.value
        return self._COOKIES

    def get_cookie(self, *args):
        """ Return the (decoded) value of a cookie. """
        value = self.COOKIES.get(*args)
        sec = self.app.config['securecookie.key']
        dec = cookie_decode(value, sec)
        return dec or value


class Response(threading.local):
    """ Represents a single HTTP response using thread-local attributes.
    """

    def bind(self, app):
        """ Resets the Response object to its factory defaults. """
        self._COOKIES = None
        self.status = 200
        self.header = HeaderDict()
        self.content_type = 'text/html; charset=UTF-8'
        self.error = None
        self.app = app

    def wsgiheader(self):
        ''' Returns a wsgi conform list of header/value pairs. '''
        for c in self.COOKIES.values():
            if c.OutputString() not in self.header.getall('Set-Cookie'):
                self.header.append('Set-Cookie', c.OutputString())
        return list(self.header.iterallitems())

    @property
    def charset(self):
        """ Return the charset specified tin the content-type header.
        
            This defaults to `UTF-8`.
        """
        if 'charset=' in self.content_type:
            return self.content_type.split('charset=')[-1].split(';')[0].strip()
        return 'UTF-8'

    @property
    def COOKIES(self):
        """ A dict-like SimpleCookie instance. Use Response.set_cookie() instead. """
        if not self._COOKIES:
            self._COOKIES = SimpleCookie()
        return self._COOKIES

    def set_cookie(self, key, value, **kargs):
        """ Add a new cookie with various options.
        
        If the cookie value is not a string, a secure cookie is created.
        
        Possible options are:
            expires, path, comment, domain, max_age, secure, version, httponly
            See http://de.wikipedia.org/wiki/HTTP-Cookie#Aufbau for details
        """
        if not isinstance(value, basestring):
            sec = self.app.config['securecookie.key']
            value = cookie_encode(value, sec).decode('ascii') #2to3 hack
        self.COOKIES[key] = value
        for k, v in kargs.iteritems():
            self.COOKIES[key][k.replace('_', '-')] = v

    def get_content_type(self):
        """ Current 'Content-Type' header. """
        return self.header['Content-Type']

    def set_content_type(self, value):
        self.header['Content-Type'] = value

    content_type = property(get_content_type, set_content_type, None,
                            get_content_type.__doc__)






# Data Structures

class BaseController(object):
    _singleton = None
    def __new__(cls, *a, **k):
        if not cls._singleton:
            cls._singleton = object.__new__(cls, *a, **k)
        return cls._singleton


class MultiDict(DictMixin):
    """ A dict that remembers old values for each key """
    # collections.MutableMapping would be better for Python >= 2.6
    def __init__(self, *a, **k):
        self.dict = dict()
        for k, v in dict(*a, **k).iteritems():
            self[k] = v

    def __len__(self): return len(self.dict)
    def __iter__(self): return iter(self.dict)
    def __contains__(self, key): return key in self.dict
    def __delitem__(self, key): del self.dict[key]
    def keys(self): return self.dict.keys()
    def __getitem__(self, key): return self.get(key, KeyError, -1)
    def __setitem__(self, key, value): self.append(key, value)

    def append(self, key, value): self.dict.setdefault(key, []).append(value)
    def replace(self, key, value): self.dict[key] = [value]
    def getall(self, key): return self.dict.get(key) or []

    def get(self, key, default=None, index=-1):
        if key not in self.dict and default != KeyError:
            return [default][index]
        return self.dict[key][index]

    def iterallitems(self):
        for key, values in self.dict.iteritems():
            for value in values:
                yield key, value


class HeaderDict(MultiDict):
    """ Same as :class:`MultiDict`, but title()s the keys and overwrites by default. """
    def __contains__(self, key): return MultiDict.__contains__(self, key.title())
    def __getitem__(self, key): return MultiDict.__getitem__(self, key.title())
    def __delitem__(self, key): return MultiDict.__delitem__(self, key.title())
    def __setitem__(self, key, value): self.replace(key, value)
    def append(self, key, value): return MultiDict.append(self, key.title(), str(value))
    def replace(self, key, value): return MultiDict.replace(self, key.title(), str(value))
    def getall(self, key): return MultiDict.getall(self, key.title())

class AppStack(list):
    """ A stack implementation. """

    def __call__(self):
        """ Return the current default app. """
        return self[-1]

    def push(self, value=None):
        """ Add a new Bottle instance to the stack """
        if not isinstance(value, Bottle):
            value = Bottle()
        self.append(value)
        return value




# Module level functions

# BC: 0.6.4 and needed for run()
app = default_app = AppStack([Bottle()])


def abort(code=500, text='Unknown Error: Appliction stopped.'):
    """ Aborts execution and causes a HTTP error. """
    raise HTTPError(code, text)


def redirect(url, code=303):
    """ Aborts execution and causes a 303 redirect """
    scriptname = request.environ.get('SCRIPT_NAME', '').rstrip('/') + '/'
    location = urljoin(request.url, urljoin(scriptname, url))
    raise HTTPResponse("", status=code, header=dict(Location=location))


def send_file(*a, **k): #BC 0.6.4
    """ Raises the output of static_file() """
    raise static_file(*a, **k)


def static_file(filename, root, guessmime=True, mimetype=None, download=False):
    """ Opens a file in a save way and returns a HTTPError object with status
        code 200, 305, 401 or 404. Sets Content-Type, Content-Length and
        Last-Modified header. Obeys If-Modified-Since header and HEAD requests.
    """
    root = os.path.abspath(root) + os.sep
    filename = os.path.abspath(os.path.join(root, filename.strip('/\\')))
    header = dict()

    if not filename.startswith(root):
        return HTTPError(401, "Access denied.")
    if not os.path.exists(filename) or not os.path.isfile(filename):
        return HTTPError(404, "File does not exist.")
    if not os.access(filename, os.R_OK):
        return HTTPError(401, "You do not have permission to access this file.")

    if not mimetype and guessmime:
        header['Content-Type'] = mimetypes.guess_type(filename)[0]
    else:
        header['Content-Type'] = mimetype if mimetype else 'text/plain'

    if download == True:
        download = os.path.basename(filename)
    if download:
        header['Content-Disposition'] = 'attachment; filename="%s"' % download

    stats = os.stat(filename)
    lm = time.strftime("%a, %d %b %Y %H:%M:%S GMT", time.gmtime(stats.st_mtime))
    header['Last-Modified'] = lm
    ims = request.environ.get('HTTP_IF_MODIFIED_SINCE')
    if ims:
        ims = ims.split(";")[0].strip() # IE sends "<date>; length=146"
        ims = parse_date(ims)
        if ims is not None and ims >= stats.st_mtime:
           return HTTPResponse("Not modified", status=304, header=header)
    header['Content-Length'] = stats.st_size
    if request.method == 'HEAD':
        return HTTPResponse('', header=header)
    else:
        return HTTPResponse(open(filename, 'rb'), header=header)

def url(routename, **kargs):
    """ Helper generates URLs out of named routes """
    return app().get_url(routename, **kargs)




# Utilities

def url(routename, **kargs):
    """ Return a named route filled with arguments """
    return app().get_url(routename, **kargs)


def parse_date(ims):
    """ Parses rfc1123, rfc850 and asctime timestamps and returns UTC epoch. """
    try:
        ts = email.utils.parsedate_tz(ims)
        return time.mktime(ts[:8] + (0,)) - (ts[9] or 0) - time.timezone
    except (TypeError, ValueError, IndexError):
        return None


def parse_auth(header):
    try:
        method, data = header.split(None, 1)
        if method.lower() == 'basic':
            name, pwd = base64.b64decode(data).split(':', 1)
            return name, pwd
    except (KeyError, ValueError, TypeError), a:
        return None


def cookie_encode(data, key):
    ''' Encode and sign a pickle-able object. Return a string '''
    msg = base64.b64encode(pickle.dumps(data, -1))
    sig = base64.b64encode(hmac.new(key, msg).digest())
    return u'!'.encode('ascii') + sig + u'?'.encode('ascii') + msg #2to3 hack


def cookie_decode(data, key):
    ''' Verify and decode an encoded string. Return an object or None'''
    if isinstance(data, unicode): data = data.encode('ascii') #2to3 hack
    if cookie_is_encoded(data):
        sig, msg = data.split(u'?'.encode('ascii'),1) #2to3 hack
        if sig[1:] == base64.b64encode(hmac.new(key, msg).digest()):
           return pickle.loads(base64.b64decode(msg))
    return None


def cookie_is_encoded(data):
    ''' Verify and decode an encoded string. Return an object or None'''
    return bool(data.startswith(u'!'.encode('ascii')) and u'?'.encode('ascii') in data) #2to3 hack


def tonativefunc(enc='utf-8'):
    ''' Returns a function that turns everything into 'native' strings using enc '''
    if sys.version_info >= (3,0,0):
        return lambda x: x.decode(enc) if isinstance(x, bytes) else str(x)
    return lambda x: x.encode(enc) if isinstance(x, unicode) else str(x)


def yieldroutes(func):
    """ Return a generator for routes that match the signature (name, args) 
    of the func parameter. This may yield more than one route if the function
    takes optional keyword arguments. The output is best described by example:
      a()         -> '/a'
      b(x, y)     -> '/b/:x/:y'
      c(x, y=5)   -> '/c/:x' and '/c/:x/:y'
      d(x=5, y=6) -> '/d' and '/d/:x' and '/d/:x/:y'
    """
    path = func.__name__.replace('__','/').lstrip('/')
    spec = inspect.getargspec(func)
    argc = len(spec[0]) - len(spec[3] or [])
    path += ('/:%s' * argc) % tuple(spec[0][:argc])
    yield path
    for arg in spec[0][argc:]:
        path += '/:%s' % arg
        yield path






# Decorators
#TODO: Replace default_app() with app()

def validate(**vkargs):
    """
    Validates and manipulates keyword arguments by user defined callables.
    Handles ValueError and missing arguments by raising HTTPError(403).
    """
    def decorator(func):
        def wrapper(**kargs):
            for key, value in vkargs.iteritems():
                if key not in kargs:
                    abort(403, 'Missing parameter: %s' % key)
                try:
                    kargs[key] = value(kargs[key])
                except ValueError, e:
                    abort(403, 'Wrong parameter format for: %s' % key)
            return func(**kargs)
        return wrapper
    return decorator


def route(*a, **ka):
    """ Decorator: Bind a route to a callback.
        The method parameter (default: GET) specifies the HTTP request
        method to listen to """
    return app().route(*a, **ka)

get = functools.partial(route, method='GET')
get.__doc__ = route.__doc__

post = functools.partial(route, method='POST')
post.__doc__ = route.__doc__.replace('GET','POST')

put = functools.partial(route, method='PUT')
put.__doc__ = route.__doc__.replace('GET','PUT')

delete = functools.partial(route, method='DELETE')
delete.__doc__ = route.__doc__.replace('GET','DELETE')

def default():
    """
    Decorator for request handler. Same as app().default(handler).
    """
    return app().default()


def error(code=500):
    """
    Decorator for error handler. Same as app().error(code, handler).
    """
    return app().error(code)






# Server adapter

class ServerAdapter(object):
    def __init__(self, host='127.0.0.1', port=8080, **kargs):
        self.options = kargs
        self.host = host
        self.port = int(port)

    def run(self, handler): # pragma: no cover
        pass
        
    def __repr__(self):
        args = ', '.join(['%s=%s'%(k,repr(v)) for k, v in self.options.items()])
        return "%s(%s)" % (self.__class__.__name__, args)


class CGIServer(ServerAdapter):
    def run(self, handler): # pragma: no cover
        from wsgiref.handlers import CGIHandler
        CGIHandler().run(handler) # Just ignore host and port here


class FlupFCGIServer(ServerAdapter):
    def run(self, handler): # pragma: no cover
       import flup.server.fcgi
       flup.server.fcgi.WSGIServer(handler, bindAddress=(self.host, self.port)).run()


class WSGIRefServer(ServerAdapter):
    def run(self, handler): # pragma: no cover
        from wsgiref.simple_server import make_server
        srv = make_server(self.host, self.port, handler)
        srv.serve_forever()


class CherryPyServer(ServerAdapter):
    def run(self, handler): # pragma: no cover
        from cherrypy import wsgiserver
        server = wsgiserver.CherryPyWSGIServer((self.host, self.port), handler)
        server.start()


class PasteServer(ServerAdapter):
    def run(self, handler): # pragma: no cover
        from paste import httpserver
        from paste.translogger import TransLogger
        app = TransLogger(handler)
        httpserver.serve(app, host=self.host, port=str(self.port), **self.options)


class FapwsServer(ServerAdapter):
    """
    Extremly fast webserver using libev.
    See http://william-os4y.livejournal.com/
    """
    def run(self, handler): # pragma: no cover
        import fapws._evwsgi as evwsgi
        from fapws import base
        evwsgi.start(self.host, self.port)
        evwsgi.set_base_module(base)
        def app(environ, start_response):
            environ['wsgi.multiprocess'] = False
            return handler(environ, start_response)
        evwsgi.wsgi_cb(('',app))
        evwsgi.run()


class TornadoServer(ServerAdapter):
    """ Untested. As described here:
        http://github.com/facebook/tornado/blob/master/tornado/wsgi.py#L187 """
    def run(self, handler): # pragma: no cover
        import tornado.wsgi
        import tornado.httpserver
        import tornado.ioloop
        container = tornado.wsgi.WSGIContainer(handler)
        server = tornado.httpserver.HTTPServer(container)
        server.listen(port=self.port)
        tornado.ioloop.IOLoop.instance().start()


class AppEngineServer(ServerAdapter):
    """ Untested. """
    def run(self, handler):
        from google.appengine.ext.webapp import util
        util.run_wsgi_app(handler)


class TwistedServer(ServerAdapter):
    """ Untested. """
    def run(self, handler):
        import twisted.web.wsgi
        import twisted.internet
        resource = twisted.web.wsgi.WSGIResource(twisted.internet.reactor,
                   twisted.internet.reactor.getThreadPool(), handler)
        site = server.Site(resource)
        twisted.internet.reactor.listenTCP(self.port, self.host)
        twisted.internet.reactor.run()


class DieselServer(ServerAdapter):
    """ Untested. """
    def run(self, handler):
        from diesel.protocols.wsgi import WSGIApplication
        app = WSGIApplication(handler, port=self.port)
        app.run()


class GunicornServer(ServerAdapter):
    """ Untested. """
    def run(self, handler):
        import gunicorn.arbiter
        gunicorn.arbiter.Arbiter((self.host, self.port), 4, handler).run()


class AutoServer(ServerAdapter):
    """ Untested. """
    adapters = [FapwsServer, CherryPyServer, PasteServer,
                TwistedServer, GunicornServer, WSGIRefServer]
    def run(self, handler):
        for sa in self.adapters:
            try:
                return sa(self.host, self.port, **self.options).run(handler)
            except ImportError:
                pass


def run(app=None, server=AutoServer, host='127.0.0.1', port=8080,
        interval=1, reloader=False, **kargs):
    """ Runs bottle as a web server. """
    app = app if app else default_app()
    quiet = bool(kargs.get('quiet', False))
    # Instantiate server, if it is a class instead of an instance
    if isinstance(server, type):
        server = server(host=host, port=port, **kargs)
    if not isinstance(server, ServerAdapter):
        raise RuntimeError("Server must be a subclass of WSGIAdapter")
    if not quiet and isinstance(server, ServerAdapter): # pragma: no cover
        if not reloader or os.environ.get('BOTTLE_CHILD') == 'true':
            print "Bottle server starting up (using %s)..." % repr(server)
            print "Listening on http://%s:%d/" % (server.host, server.port)
            print "Use Ctrl-C to quit."
            print
        else:
            print "Bottle auto reloader starting up..."
    try:
        if reloader and interval:
            reloader_run(server, app, interval)
        else:
            server.run(app)
    except KeyboardInterrupt:
        if not quiet: # pragma: no cover
            print "Shutting Down..."


#TODO: If the parent process is killed (with SIGTERM) the childs survive...
def reloader_run(server, app, interval):
    if os.environ.get('BOTTLE_CHILD') == 'true':
        # We are a child process
        files = dict()
        for module in sys.modules.values():
            file_path = getattr(module, '__file__', None)
            if file_path and os.path.isfile(file_path):
                file_split = os.path.splitext(file_path)
                if file_split[1] in ('.py', '.pyc', '.pyo'):
                    file_path = file_split[0] + '.py'
                    files[file_path] = os.stat(file_path).st_mtime
        thread.start_new_thread(server.run, (app,))
        while True:
            time.sleep(interval)
            for file_path, file_mtime in files.iteritems():
                if not os.path.exists(file_path):
                    print "File changed: %s (deleted)" % file_path
                elif os.stat(file_path).st_mtime > file_mtime:
                    print "File changed: %s (modified)" % file_path
                else: continue
                print "Restarting..."
                app.serve = False
                time.sleep(interval) # be nice and wait for running requests
                sys.exit(3)
    while True:
        args = [sys.executable] + sys.argv
        environ = os.environ.copy()
        environ['BOTTLE_CHILD'] = 'true'
        exit_status = subprocess.call(args, env=environ)
        if exit_status != 3:
            sys.exit(exit_status)






# Templates

class TemplateError(HTTPError):
    def __init__(self, message):
        HTTPError.__init__(self, 500, message)


class BaseTemplate(object):
    """ Base class and minimal API for template adapters """
    extentions = ['tpl','html','thtml','stpl']

    def __init__(self, source=None, name=None, lookup=[], encoding='utf8'):
        """ Create a new template.
        If the source parameter (str or buffer) is missing, the name argument
        is used to guess a template filename. Subclasses can assume that
        either self.source or self.filename is set. Both are strings.
        The lookup-argument works similar to sys.path for templates.
        The encoding parameter is used to decode byte strings or files.
        """
        self.name = name
        self.source = source.read() if hasattr(source, 'read') else source
        self.filename = None
        self.lookup = map(os.path.abspath, lookup)
        self.encoding = encoding
        if not self.source and self.name:
            self.filename = self.search(self.name, self.lookup)
            if not self.filename:
                raise TemplateError('Template %s not found.' % repr(name))
        if not self.source and not self.filename:
            raise TemplateError('No template specified.')
        self.prepare()

    @classmethod
    def search(cls, name, lookup=[]):
        """ Search name in all directiries specified in lookup.
        First without, then with common extentions. Return first hit. """
        if os.path.isfile(name): return name
        for spath in lookup:
            fname = os.path.join(spath, name)
            if os.path.isfile(fname):
                return fname
            for ext in cls.extentions:
                if os.path.isfile('%s.%s' % (fname, ext)):
                    return '%s.%s' % (fname, ext)

    def prepare(self):
        """ Run preparatios (parsing, caching, ...).
        It should be possible to call this again to refresh a template.
        """
        raise NotImplementedError

    def render(self, **args):
        """ Render the template with the specified local variables and return
        a single byte or unicode string. If it is a byte string, the encoding
        must match self.encoding. This method must be thread save!
        """
        raise NotImplementedError


class MakoTemplate(BaseTemplate):
    default_filters=None
    global_variables={}

    def prepare(self):
        from mako.template import Template
        from mako.lookup import TemplateLookup
        #TODO: This is a hack... http://github.com/defnull/bottle/issues#issue/8
        options = dict(input_encoding=self.encoding, default_filters=MakoTemplate.default_filters)
        mylookup = TemplateLookup(directories=['.']+self.lookup, **options)
        if self.source:
            self.tpl = Template(self.source, lookup=mylookup)
        else: #mako cannot guess extentions. We can, but only at top level...
            name = self.name
            if not os.path.splitext(name)[1]:
                name += os.path.splitext(self.filename)[1]
            self.tpl = mylookup.get_template(name)

    def render(self, **args):
        _defaults = MakoTemplate.global_variables.copy()
        _defaults.update(args)
        return self.tpl.render(**_defaults)


class CheetahTemplate(BaseTemplate):
    def prepare(self):
        from Cheetah.Template import Template
        self.context = threading.local()
        self.context.vars = {}
        if self.source:
            self.tpl = Template(source=self.source, searchList=[self.context.vars])
        else:
            self.tpl = Template(file=self.filename, searchList=[self.context.vars])

    def render(self, **args):
        self.context.vars.update(args)
        out = str(self.tpl)
        self.context.vars.clear()
        return [out]


class Jinja2Template(BaseTemplate):
    env = None # hopefully, a Jinja environment is actually thread-safe

    def prepare(self):
        if not self.env:
            from jinja2 import Environment, FunctionLoader
            self.env = Environment(line_statement_prefix="#", loader=FunctionLoader(self.loader))
        if self.source:
            self.tpl = self.env.from_string(self.source)
        else:
            self.tpl = self.env.get_template(self.filename)

    def render(self, **args):
        return self.tpl.render(**args).encode("utf-8")

    def loader(self, name):
        fname = self.search(name, self.lookup)
        if fname:
            with open(fname) as f:
                return f.read().decode(self.encoding)


class SimpleTemplate(BaseTemplate):
    blocks = ('if','elif','else','except','finally','for','while','with','def','class')
    dedent_blocks = ('elif', 'else', 'except', 'finally')

    def prepare(self):
        if self.source:
            self.code = self.translate(self.source)
            self.co = compile(self.code, '<string>', 'exec')
        else:
            self.code = self.translate(open(self.filename).read())
            self.co = compile(self.code, self.filename, 'exec')

    def translate(self, template):
        stack = [] # Current Code indentation
        lineno = 0 # Current line of code
        ptrbuffer = [] # Buffer for printable strings and PyStmt instances
        codebuffer = [] # Buffer for generated python code
        touni = functools.partial(unicode, encoding=self.encoding)
        
        class PyStmt(object): # Python statement with filter function
            def __init__(self, s, f='_str'): self.s, self.f = s, f
            def __repr__(self): return '%s(%s)' % (self.f, self.s.strip())
            def __str__(self): return self.s

        def prt(txt): # Add a string or a PyStmt object to ptrbuffer
            if ptrbuffer and isinstance(txt, str) \
            and isinstance(ptrbuffer[-1], str): # Requied for line preserving
                ptrbuffer[-1] += txt
            else: ptrbuffer.append(txt)

        def flush(): # Flush the ptrbuffer
            if ptrbuffer:
                # Remove escaped newline in last string
                if isinstance(ptrbuffer[-1], unicode):
                    if ptrbuffer[-1].rstrip('\n\r').endswith('\\\\'):
                        ptrbuffer[-1] = ptrbuffer[-1].rstrip('\n\r')[:-2]
                # Add linebreaks to output code, if strings contains newlines
                out = []
                for s in ptrbuffer:
                    out.append(repr(s))
                    if '\n' in str(s): out.append('\n'*str(s).count('\n'))
                codeline = ', '.join(out)
                if codeline.endswith('\n'): codeline = codeline[:-1] #Remove last newline
                codeline = codeline.replace('\n, ','\n')
                codeline = "_printlist([%s])" % codeline
                del ptrbuffer[:] # Do this before calling code() again
                code(codeline)

        def code(stmt):
            for line in stmt.splitlines():
                codebuffer.append('  ' * len(stack) + line.strip())

        for line in template.splitlines(True):
            lineno += 1
            line = unicode(line, encoding=self.encoding) if not isinstance(line, unicode) else line
            if lineno <= 2 and 'coding' in line:
                m = re.search(r"coding[:=]\s*([-\w\.]+)", line)
                if m: self.encoding = m.group(1)
                if m: line = u'# encoding removed: ' + self.encoding
            if line.strip().startswith('%') and not line.strip().startswith('%%'):
                line = line.strip().lstrip('%') # Full line
                cline = line.split('#')[0].strip() # Strip comments
                cmd = line.split()[0] # Command word
                if cline:
                    flush() ##encodig
                if cmd in self.blocks:
                    if cmd in self.dedent_blocks: cmd = stack.pop() #last block ended
                    code(line)
                    if cline.endswith(':'): stack.append(cmd) # false: one line blocks
                elif cmd == 'end' and stack:
                    code('#end(%s) %s' % (stack.pop(), line[3:]))
                elif cmd == 'include':
                    p = cline.split(None, 2)[1:]
                    if len(p) == 2:
                        code("_=_include(%s, _stdout, %s)" % (repr(p[0]), p[1]))
                    elif p:
                        code("_=_include(%s, _stdout)" % repr(p[0]))
                    else: # Empty %include -> reverse of %rebase
                        code("_printlist(_base)")
                elif cmd == 'rebase':
                    p = cline.split(None, 2)[1:]
                    if len(p) == 2:
                        code("globals()['_rebase']=(%s, dict(%s))" % (repr(p[0]), p[1]))
                    elif p:
                        code("globals()['_rebase']=(%s, {})" % repr(p[0]))
                else:
                    code(line)
            else: # Line starting with text (not '%') or '%%' (escaped)
                if line.strip().startswith('%%'):
                    line = line.replace('%%', '%', 1)
                for i, part in enumerate(re.split(r'\{\{(.*?)\}\}', line)):
                    if part and i%2:
                        if part.startswith('!'):
                            prt(PyStmt(part[1:], f='_escape'))
                        else:
                            prt(PyStmt(part))
                    elif part:
                        prt(part)
        flush()
        return '\n'.join(codebuffer) + '\n'

    def subtemplate(self, name, stdout, **args):
        return self.__class__(name=name, lookup=self.lookup).execute(stdout, **args)

    def execute(self, stdout, **args):
        enc = self.encoding
        def _str(x): return touni(x, enc)
        def _escape(x): return cgi.escape(touni(x, enc))
        env = {'_stdout': stdout, '_printlist': stdout.extend,
               '_include': self.subtemplate, '_str': _str, '_escape': _escape}
        env.update(args)
        eval(self.co, env)
        if '_rebase' in env:
            subtpl, rargs = env['_rebase']
            subtpl = self.__class__(name=subtpl, lookup=self.lookup)
            rargs['_base'] = stdout[:] #copy stdout
            del stdout[:] # clear stdout
            return subtpl.execute(stdout, **rargs)
        return env

    def render(self, **args):
        """ Render the template using keyword arguments as local variables. """
        stdout = []
        self.execute(stdout, **args)
        return stdout


def template(tpl, template_adapter=SimpleTemplate, **args):
    '''
    Get a rendered template as a string iterator.
    You can use a name, a filename or a template string as first parameter.
    '''
    lookup = args.get('template_lookup', TEMPLATE_PATH)
    if tpl not in TEMPLATES or DEBUG:
        if "\n" in tpl or "{" in tpl or "%" in tpl or '$' in tpl:
            TEMPLATES[tpl] = template_adapter(source=tpl, lookup=lookup)
        else:
            TEMPLATES[tpl] = template_adapter(name=tpl, lookup=lookup)
    if not TEMPLATES[tpl]:
        abort(500, 'Template (%s) not found' % tpl)
    args['abort'] = abort
    args['request'] = request
    args['response'] = response
    return TEMPLATES[tpl].render(**args)

mako_template = functools.partial(template, template_adapter=MakoTemplate)
cheetah_template = functools.partial(template, template_adapter=CheetahTemplate)
jinja2_template = functools.partial(template, template_adapter=Jinja2Template)

def view(tpl_name, **defaults):
    ''' Decorator: Rendes a template for a handler.
        Return a dict of template vars to fill out the template.
    '''
    def decorator(func):
        @functools.wraps(func)
        def wrapper(*args, **kargs):
            tplvars = dict(defaults)
            tplvars.update(func(*args, **kargs))
            return template(tpl_name, **tplvars)
        return wrapper
    return decorator

mako_view = functools.partial(view, template_adapter=MakoTemplate)
cheetah_view = functools.partial(view, template_adapter=CheetahTemplate)
jinja2_view = functools.partial(view, template_adapter=Jinja2Template)






# Modul initialization and configuration

TEMPLATE_PATH = ['./', './views/']
TEMPLATES = {}
DEBUG = False
MEMFILE_MAX = 1024*100
HTTP_CODES = {
    100: 'CONTINUE',
    101: 'SWITCHING PROTOCOLS',
    200: 'OK',
    201: 'CREATED',
    202: 'ACCEPTED',
    203: 'NON-AUTHORITATIVE INFORMATION',
    204: 'NO CONTENT',
    205: 'RESET CONTENT',
    206: 'PARTIAL CONTENT',
    300: 'MULTIPLE CHOICES',
    301: 'MOVED PERMANENTLY',
    302: 'FOUND',
    303: 'SEE OTHER',
    304: 'NOT MODIFIED',
    305: 'USE PROXY',
    306: 'RESERVED',
    307: 'TEMPORARY REDIRECT',
    400: 'BAD REQUEST',
    401: 'UNAUTHORIZED',
    402: 'PAYMENT REQUIRED',
    403: 'FORBIDDEN',
    404: 'NOT FOUND',
    405: 'METHOD NOT ALLOWED',
    406: 'NOT ACCEPTABLE',
    407: 'PROXY AUTHENTICATION REQUIRED',
    408: 'REQUEST TIMEOUT',
    409: 'CONFLICT',
    410: 'GONE',
    411: 'LENGTH REQUIRED',
    412: 'PRECONDITION FAILED',
    413: 'REQUEST ENTITY TOO LARGE',
    414: 'REQUEST-URI TOO LONG',
    415: 'UNSUPPORTED MEDIA TYPE',
    416: 'REQUESTED RANGE NOT SATISFIABLE',
    417: 'EXPECTATION FAILED',
    500: 'INTERNAL SERVER ERROR',
    501: 'NOT IMPLEMENTED',
    502: 'BAD GATEWAY',
    503: 'SERVICE UNAVAILABLE',
    504: 'GATEWAY TIMEOUT',
    505: 'HTTP VERSION NOT SUPPORTED',
}
""" A dict of known HTTP error and status codes """


ERROR_PAGE_TEMPLATE = """<!DOCTYPE HTML PUBLIC "-//IETF//DTD HTML 2.0//EN">
<html>
    <head>
        <title>Error %(status)d: %(error_name)s</title>
    </head>
    <body>
        <h1>Error %(status)d: %(error_name)s</h1>
        <p>Sorry, the requested URL <tt>%(url)s</tt> caused an error:</p>
        <pre>
            %(error_message)s
        </pre>
    </body>
</html>
"""
""" The HTML template used for error messages """

TRACEBACK_TEMPLATE = '<h2>Error:</h2>\n<pre>%s</pre>\n' \
                     '<h2>Traceback:</h2>\n<pre>%s</pre>\n'

request = Request()
""" Whenever a page is requested, the :class:`Bottle` WSGI handler stores
metadata about the current request into this instance of :class:`Request`.
It is thread-save and can be accessed from within handler functions. """

response = Response()
""" The :class:`Bottle` WSGI handler uses metasata assigned to this instance
of :class:`Response` to generate the WSGI response. """

local = threading.local()

#TODO: Global and app local configuration (debug, defaults, ...) is a mess

def debug(mode=True):
    """ Change the debug level.
    There is only one debug level supported at the moment."""
    global DEBUG
    DEBUG = bool(mode)<|MERGE_RESOLUTION|>--- conflicted
+++ resolved
@@ -93,21 +93,6 @@
 except ImportError: # pragma: no cover
   from UserDict import DictMixin
 
-<<<<<<< HEAD
-if sys.version_info >= (3,0,0): # pragma: no cover
-    # See Request.POST
-    from io import BytesIO
-    from io import TextIOWrapper
-    def touni(x, enc='utf8'):
-        return str(x, encoding=enc) if isinstance(x, bytes) else str(x)
-else:
-    from StringIO import StringIO as BytesIO
-    TextIOWrapper = None
-    def touni(x, enc='utf8'):
-        return x if isinstance(x, unicode) else unicode(str(x), encoding=enc)
-
-=======
->>>>>>> ccdcfc78
 try:
     from urlparse import parse_qs
 except ImportError: # pragma: no cover
