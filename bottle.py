# -*- coding: utf-8 -*-
"""
Bottle is a fast and simple micro-framework for small web applications. It
offers request dispatching (Routes) with url parameter support, templates,
a built-in HTTP Server and adapters for many third party WSGI/HTTP-server and
template engines - all in a single file and with no dependencies other than the
Python Standard Library.

Homepage and documentation: http://bottle.paws.de/

Copyright (c) 2010, Marcel Hellkamp.
License: MIT (see LICENSE.txt for details)
"""

from __future__ import with_statement

__author__ = 'Marcel Hellkamp'
__version__ = '0.9.dev'
__license__ = 'MIT'

import base64
import cgi
import email.utils
import functools
import hmac
import httplib
import itertools
import mimetypes
import os
import re
import subprocess
import sys
import tempfile
import thread
import threading
import time
import warnings

from Cookie import SimpleCookie
from tempfile import TemporaryFile
from traceback import format_exc
from urllib import quote as urlquote
from urlparse import urlunsplit, urljoin

try: from collections import MutableMapping as DictMixin
except ImportError: # pragma: no cover
    from UserDict import DictMixin

try: from urlparse import parse_qs
except ImportError: # pragma: no cover
    from cgi import parse_qs

try: import cPickle as pickle
except ImportError: # pragma: no cover
    import pickle

try: from json import dumps as json_dumps
except ImportError: # pragma: no cover
    try: from simplejson import dumps as json_dumps
    except ImportError: # pragma: no cover
        try: from django.utils.simplejson import dumps as json_dumps
        except ImportError: # pragma: no cover
            json_dumps = None

if sys.version_info >= (3,0,0): # pragma: no cover
    # See Request.POST
    from io import BytesIO
    from io import TextIOWrapper
    class NCTextIOWrapper(TextIOWrapper):
        ''' Garbage collecting an io.TextIOWrapper(buffer) instance closes the
            wrapped buffer. This subclass keeps it open. '''
        def close(self): pass
    def touni(x, enc='utf8'):
        """ Convert anything to unicode """
        return str(x, encoding=enc) if isinstance(x, bytes) else str(x)
else:
    from StringIO import StringIO as BytesIO
    bytes = str
    NCTextIOWrapper = None
    def touni(x, enc='utf8'):
        """ Convert anything to unicode """
        return x if isinstance(x, unicode) else unicode(str(x), encoding=enc)

def tob(data, enc='utf8'):
    """ Convert anything to bytes """
    return data.encode(enc) if isinstance(data, unicode) else bytes(data)

# Convert strings and unicode to native strings
if sys.version_info >= (3,0,0):
    tonat = touni
else:
    tonat = tob
tonat.__doc__ = """ Convert anything to native strings """


# Backward compatibility
def depr(message, critical=False):
    if critical: raise DeprecationWarning(message)
    warnings.warn(message, DeprecationWarning, stacklevel=3)


# Small helpers

def makelist(data):
    if isinstance(data, (tuple, list, set, dict)): return list(data)
    elif data: return [data]
    else: return []


class DictProperty(object):
    ''' Property that maps to a key in a local dict-like attribute. '''
    def __init__(self, attr, key=None, read_only=False):
        self.attr, self.key, self.read_only = attr, key, read_only

    def __call__(self, func):
        functools.update_wrapper(self, func, updated=[])
        self.getter, self.key = func, self.key or func.__name__
        return self

    def __get__(self, obj, cls):
        if not obj: return self
        key, storage = self.key, getattr(obj, self.attr)
        if key not in storage: storage[key] = self.getter(obj)
        return storage[key]

    def __set__(self, obj, value):
        if self.read_only: raise ApplicationError("Read-Only property.")
        getattr(obj, self.attr)[self.key] = value

    def __delete__(self, obj):
        if self.read_only: raise ApplicationError("Read-Only property.")
        del getattr(obj, self.attr)[self.key]

def cached_property(func):
    ''' A property that, if accessed, replaces itself with the computed
        value. Subsequent accesses won't call the getter again. '''
    return DictProperty('__dict__')(func)

class lazy_attribute(object): # Does not need configuration -> lower-case name
    ''' A property that caches itself to the class object. '''
    def __init__(self, func):
        functools.update_wrapper(self, func, updated=[])
        self.getter = func
    
    def __get__(self, obj, cls):
        value = self.getter(cls)
        setattr(cls, self.__name__, value)
        return value


###############################################################################
# Exceptions and Events ########################################################
###############################################################################

class BottleException(Exception):
    """ A base class for exceptions used by bottle. """
    pass


class HTTPResponse(BottleException):
    """ Used to break execution and immediately finish the response """
    def __init__(self, output='', status=200, header=None):
        super(BottleException, self).__init__("HTTP Response %d" % status)
        self.status = int(status)
        self.output = output
        self.headers = HeaderDict(header) if header else None

    def apply(self, response):
        if self.headers:
            for key, value in self.headers.iterallitems():
                response.headers[key] = value
        response.status = self.status


class HTTPError(HTTPResponse):
    """ Used to generate an error page """
    def __init__(self, code=500, output='Unknown Error', exception=None, traceback=None, header=None):
        super(HTTPError, self).__init__(output, code, header)
        self.exception = exception
        self.traceback = traceback

    def __repr__(self):
        return template(ERROR_PAGE_TEMPLATE, e=self)






###############################################################################
# Routing ######################################################################
###############################################################################

class RouteError(BottleException):
    """ This is a base class for all routing related exceptions """


class RouteSyntaxError(RouteError):
    """ The route parser found something not supported by this router """


class RouteBuildError(RouteError):
    """ The route could not been built """


class Router(object):
    ''' A Router is an ordered collection of route->target pairs. It is used to
        efficiently match WSGI requests against a number of routes and return
        the first target that satisfies the request. A route is defined by a
        path-rule and a HTTP method.
        
        The path-rule is either a static path (e.g. `/contact`) or a dynamic
        path that contains wildcards (e.g. `/wiki/:page`). By default, wildcards
        consume characters up to the next slash (`/`). To change that, you may
        add a regular expression pattern (e.g. `/wiki/:page#[a-z]+#`).

        For performance reasons, static routes (rules without wildcards) are
        checked first. Dynamic routes are tested in order and the first
        matching rule returns. Try to avoid ambiguous or overlapping rules.

        The HTTP method string matches only on equality, with two exceptions:
          * ´GET´ routes also match ´HEAD´ requests if there is no appropriate
            ´HEAD´ route installed.
          * ´ANY´ routes do match if there is no other suitable route installed.
    '''
    default = '[^/]+'

    @lazy_attribute
    def syntax(cls):
        return re.compile(r'(?<!\\):([a-zA-Z_][a-zA-Z_0-9]*)?(?:#(.*?)#)?')

    def __init__(self):
        self.routes = {}  # A {rule: {method: target}} mapping
        self.rules  = []  # An ordered list of rules
        self.named  = {}  # A name->(rule, build_info) mapping
        self.static = {}  # Cache for static routes: {path: {method: target}}
        self.dynamic = [] # Cache for dynamic routes. See _compile()

    def add(self, rule, method, target, name=None):
        ''' Add a new route or overwrite an existing target. '''
        if rule in self.routes:
            self.routes[rule][method.upper()] = target
        else:
            self.routes[rule] = {method.upper(): target}
            self.rules.append(rule)
            if self.static or self.dynamic: # Clear precompiler cache.
                self.static, self.dynamic = {}, {}
        if name:
            self.named[name] = (rule, None)

    def delete(self, rule, method=None):
        ''' Delete an existing route. Omit `method` to delete all targets. '''
        if rule not in self.routes and rule in self.named:
            rule = self.named[rule][0]
        if rule in self.routes:
            if method: del self.routes[rule][method]
            else: self.routes[rule].clear()
            if not self.routes[rule]:
                del self.routes[rule]
                self.rules.remove(rule)

    def build(self, _name, *anon, **args):
        ''' Return a string that matches a named route. Use keyword arguments
            to fill out named wildcards. Remaining arguments are appended as a
            query string. Raises RouteBuildError or KeyError.'''
        if _name not in self.named:
            raise RouteBuildError("No route with that name.", _name)
        rule, pairs = self.named[_name]
        if not pairs:
            token = self.syntax.split(rule)
            parts = [p.replace('\\:',':') for p in token[::3]]
            names = token[1::3]
            if len(parts) > len(names): names.append(None)
            pairs = zip(parts, names)
            self.named[_name] = (rule, pairs)
        try:
            anon = list(anon)
            url = [s if k is None
                   else s+str(args.pop(k)) if k else s+str(anon.pop())
                   for s, k in pairs]
        except IndexError:
            msg = "Not enough arguments to fill out anonymous wildcards."
            raise RouteBuildError(msg)
        except KeyError, e:
            raise RouteBuildError(*e.args)
        
        if args: url += ['?', urlencode(args.iteritems())]
        return ''.join(url)

    def match(self, environ):
        ''' Return a (target, url_agrs) tuple or raise HTTPError(404/405). '''
        targets, urlargs = self._match_path(environ)
        if not targets:
            raise HTTPError(404, "Not found: " + environ['PATH_INFO'])
        environ['router.url_args'] = urlargs
        method = environ['REQUEST_METHOD'].upper()
        if method in targets:
            return targets[method], urlargs
        if method == 'HEAD' and 'GET' in targets:
            return targets['GET'], urlargs
        if 'ANY' in targets:
            return targets['ANY'], urlargs
        allowed = [verb for verb in targets if verb != 'ANY']
        if 'GET' in allowed and 'HEAD' not in allowed:
            allowed.append('HEAD')
        raise HTTPError(405, "Method not allowed.",
                        header=[('Allow',",".join(allowed))])

    def _match_path(self, environ):
        ''' Optimized PATH_INFO matcher. '''
        path = environ['PATH_INFO'] or '/'
        # Assume we are in a warm state. Search compiled rules first.
        match = self.static.get(path)
        if match: return match, {}
        for combined, rules in self.dynamic:
            match = combined.match(path)
            if not match: continue
            gpat, match = rules[match.lastindex - 1]
            return match, gpat.match(path).groupdict() if gpat else {}
        # Lazy-check if we are really in a warm state. If yes, stop here.
        if self.static or self.dynamic or not self.routes: return None, {}
        # Cold state: We have not compiled any rules yet. Do so and try again.
        if not environ.get('wsgi.run_once'):
            self._compile()
            return self._match_path(environ)
        # For run_once (CGI) environments, don't compile. Just check one by one.
        epath = path.replace(':','\\:') # Turn path into its own static rule.
        match = self.routes.get(epath) # This returns static rule only.
        if match: return match, {}
        for rule in self.rules:
            #: Skip static routes to reduce re.compile() calls.
            if rule.count(':') < rule.count('\\:'): continue
            match = self._compile_pattern(rule).match(path)
            if match: return self.routes[rule], match.groupdict()
        return None, {}

    def _compile(self):
        ''' Prepare static and dynamic search structures. '''
        self.static = {}
        self.dynamic = []
        def fpat_sub(m):
            return m.group(0) if len(m.group(1)) % 2 else m.group(1) + '(?:'
        for rule in self.rules:
            target = self.routes[rule]
            if not self.syntax.search(rule):
                self.static[rule.replace('\\:',':')] = target
                continue
            gpat = self._compile_pattern(rule)
            fpat = re.sub(r'(\\*)(\(\?P<[^>]*>|\((?!\?))', fpat_sub, gpat.pattern)
            gpat = gpat if gpat.groupindex else None
            try:
                combined = '%s|(%s)' % (self.dynamic[-1][0].pattern, fpat)
                self.dynamic[-1] = (re.compile(combined), self.dynamic[-1][1])
                self.dynamic[-1][1].append((gpat, target))
            except (AssertionError, IndexError), e: # AssertionError: Too many groups
                self.dynamic.append((re.compile('(^%s$)'%fpat),
                                    [(gpat, target)]))
            except re.error, e:
                raise RouteSyntaxError("Could not add Route: %s (%s)" % (rule, e))

    def _compile_pattern(self, rule):
        ''' Return a regular expression with named groups for each wildcard. '''
        out = ''
        for i, part in enumerate(self.syntax.split(rule)):
            if i%3 == 0:   out += re.escape(part.replace('\\:',':'))
            elif i%3 == 1: out += '(?P<%s>' % part if part else '(?:'
            else:          out += '%s)' % (part or '[^/]+')
        return re.compile('^%s$'%out)


        



###############################################################################
# Application Object ###########################################################
###############################################################################

class Bottle(object):
    """ WSGI application """
    router_class = Router

    def __init__(self, catchall=True, autojson=True, config=None):
        """ Create a new bottle instance.
            You usually don't do that. Use `bottle.app.push()` instead.
        """
<<<<<<< HEAD
        #: List of installed routes including meta data.
        self.routes = []
        #: Dict of callbacks with plugins applied. Populated on demand.
        #: The :attr:'routes' index is used as key
        self.callbacks = {}
        #: Router object to map requests to self.routes indices.
        #: Created and configured on demand.
        self.router = None
=======
        self.routes = [] # List of installed routes including metadata.
        self.callbacks = {} # Cache for wrapped callbacks.
        self.router = Router() # Maps to self.routes indices.
>>>>>>> ab17badc

        self.mounts = {}
        self.error_handler = {}
        self.catchall = catchall
        self.config = config or {}
        self.serve = True
        self.castfilter = []
        self.plugins = []
        # Default plugins
        self.hooks = self.install(HooksPlugin)
        if autojson and json_dumps: self.install(JsonPlugin, json_dumps)

    def optimize(self, *a, **ka):
        depr("Bottle.optimize() is obsolete.")

<<<<<<< HEAD
=======
    def mount(self, app, script_path):
        ''' Mount a Bottle application to a specific URL prefix '''
        if not isinstance(app, Bottle):
            raise TypeError('Only Bottle instances are supported for now.')
        script_path = '/'.join(filter(None, script_path.split('/')))
        path_depth = script_path.count('/') + 1
        if not script_path:
            raise TypeError('Empty script_path. Perhaps you want a merge()?')
        for other in self.mounts:
            if other.startswith(script_path):
                raise TypeError('Conflict with existing mount: %s' % other)
        @self.route('/%s/:#.*#' % script_path, method="ANY")
        def mountpoint():
            request.path_shift(path_depth)
            return app.handle(request.environ)
        self.mounts[script_path] = app

>>>>>>> ab17badc
    def add_filter(self, ftype, func):
        ''' Register a new output filter. Whenever bottle hits a handler output
            matching `ftype`, `func` is applied to it. '''
        depr("Filter support is deprecated. Use plugins instead.")
        if not isinstance(ftype, type):
            raise TypeError("Expected type object, got %s" % type(ftype))
        self.castfilter = [(t, f) for (t, f) in self.castfilter if t != ftype]
        self.castfilter.append((ftype, func))
        self.castfilter.sort()

    def install(self, plugin, *args, **config):
        ''' Load a plugin and install it to this app. The plugin instance
            is returned. Try to import missing plugins by searching for a module
            or package named bottle_<plugin-name>.

            :param plugin: Either a plugin instance, name or class.
        '''
        self.reset_plugins()
        if isinstance(plugin, basestring):
            if plugin not in plugin_names:
                __import__('bottle_%s' % plugin)
            if plugin not in plugin_names:
                raise PluginError("Unable to load plugin %s." % name)
            plugin = plugin_names[plugin]
        if isinstance(plugin, type) and issubclass(plugin, BasePlugin):
            plugin = plugin(self, *args, **config)
        if not isinstance(plugin, BasePlugin):
            raise PluginError("Plugins must subclass bottle.BasePlugin.")
        self.plugins.append(plugin)
        return plugin

    def uninstall(self, plugin):
        ''' Uninstall a specific plugin or all instances of a plugin type.
            :param plugin: Plugin instance, name or class to remove.
            :return: List of removed plugins. '''
        self.reset_plugins()
        plugin = plugin_names.get(plugin) or plugin # Lookup plugin name
        if plugin in self.plugins: # Remove a specific instance
            self.plugins.remove(plugin)
            plugin.close()
            return [plugin]
        if plugin is True: # Remove ALL plugins
            return [self.uninstall(p)[0] for p in self.plugins]
        return [self.uninstall(p)[0] for p in self.plugins if type(p) == plugin]

    def close(self):
        ''' Closes the application (and all installed plugins). '''
        self.uninstall(True)
        self.stopped = True

    def reset_plugins(self):
        ''' Force Bottle to reapply all plugins.'''
        self.callbacks.clear()

    def _apply_plugins(self, index):
        """ Apply plugins to a route callback and return a new callable. """
        callback, skiplist = self.routes[index][2:4]
        wrapped = callback
        for plugin in reversed(self.plugins):
            if plugin in skiplist or type(plugin) in skiplist \
            or plugin.plugin_name in skiplist or True in skiplist:
                continue
            wrapped = plugin(wrapped)
        functools.update_wrapper(wrapped, callback)
        self.callbacks[index] = wrapped
        return wrapped

    def mount(self, app, script_path, **route_args):
        ''' Mount a Bottle application to a specific URL prefix.
            :param app: An instance of Bottle to mount.
            :param script_path: The root path for the mounted app.'''
        script_path = '/'.join(filter(None, script_path.split('/')))
        path_depth = script_path.count('/') + 1
        route_args.setdefault('method', 'ANY')
        route_args.setdefault('skip', True)
        @self.route('/%s/:#.*#' % script_path, **route_args)
        def mountpoint():
            request.path_shift(path_depth)
            return app.handle(request.path, request.method)
        self.mounts[script_path] = app

    def match_url(self, path, method='GET'):
<<<<<<< HEAD
        """ Find a callback bound to a path and a specific HTTP method.
            Return (callback, param) tuple or raise HTTPError.
            method: HEAD falls back to GET. All methods fall back to ANY.
        """
        router = self.router or self._build_router()
        path, method = path.strip().lstrip('/'), method.upper()
        methods, args = router.match(path)
        if not methods:
            raise HTTPError(404, "Not found: " + path)
        elif method in methods:
            index = methods[method]
        elif method == 'HEAD' and 'GET' in methods:
            index = methods['GET']
        elif 'ANY' in methods:
            index = methods['ANY']
        else:
            allow = [m for m in methods if m != 'ANY']
            if 'GET' in allow and 'HEAD' not in allow:
                allow.append('HEAD')
            raise HTTPError(405, "Method not allowed.",
                            header=[('Allow',",".join(allow))])
        try:
            return self.callbacks[index], args
        except KeyError:
            # Be lazy and only prepare callbacks (apply patches) if needed.
            return self._apply_plugins(index), args
=======
        return self.match({'PATH_INFO': path, 'REQUEST_METHOD': method})
        
    def match(self, environ):
        """ Return a (callback, url-args) tuple or raise HTTPError. """
        target, args = self.router.match(environ)
        try:
            return self.callbacks[target], args
        except KeyError:
            callback, decorators = self.routes[target]
            wrapped = callback
            for wrapper in decorators[::-1]:
                wrapped = wrapper(wrapped)
            #for plugin in self.plugins or []:
            #    wrapped = plugin.apply(wrapped, rule)
            functools.update_wrapper(wrapped, callback)
            self.callbacks[target] = wrapped
            return wrapped, args
>>>>>>> ab17badc

    def get_url(self, routename, **kargs):
        """ Return a string that matches a named route """
        router = self.router or self._build_router()
        scriptname = request.environ.get('SCRIPT_NAME', '').strip('/') + '/'
<<<<<<< HEAD
        location = router.build(routename, **kargs).lstrip('/')
        return urljoin(urljoin('/', scriptname), location)

    def route(self, path=None, method='GET', decorate=None, template=None,
              skip=None, template_opts={}, callback=None, **kargs):
=======
        location = self.router.build(routename, **kargs).lstrip('/')
        return urljoin(urljoin('/', scriptname), location)

    def route(self, path=None, method='GET', no_hooks=False, decorate=None,
              template=None, template_opts={}, callback=None, name=None,
              static=False):
>>>>>>> ab17badc
        """ Decorator: Bind a callback function to a request path.

            :param path: The request path or a list of paths to listen to. See 
              :class:`Router` for syntax details. If no path is specified, it
              is automatically generated from the callback signature. See
              :func:`yieldroutes` for details.
            :param method: The HTTP method (POST, GET, ...) or a list of
              methods to listen to. (default: GET)
            :param decorate: A decorator or a list of decorators. These are
<<<<<<< HEAD
              applied to the callback in reverse order.
            :param skip: A list of plugins to not install to this route or True
              to skip all plugins. (default: Install all plugins)
=======
              applied to the callback in reverse order (on demand only).
            :param no_hooks: If true, application hooks are not triggered
              by this route. (default: False)
>>>>>>> ab17badc
            :param template: The template to use for this callback.
              (default: no template)
            :param template_opts: A dict with additional template parameters.
            :param name: The name for this route. (default: None)
            :param callback: If set, the route decorator is directly applied
              to the callback. This equals ``Bottle.route(...)(callback)``.
        """
        self.router = None # Force bottle to rebuild the router
        # Support @route syntax as a shortcut for @route()
        if callable(path): path, callback = None, path
<<<<<<< HEAD
        # Build up the list of decorators (not including plugins)
        decorators = [view(template, **template_opts)] if template else []
        decorators += makelist(decorate)
        skiplist = makelist(skip)
        def wrapper(callback):
            for route in makelist(path) or yieldroutes(callback):
                route = route.strip().lstrip('/')
                for verb in makelist(method):
                    verb = verb.strip().upper()
                    # Apply decorators (not including plugins)
                    wrapped = callback
                    for dec in reversed(decorators):
                        wrapped = dec(wrapped)
                        functools.update_wrapper(wrapped, callback)
                    # Store to application with all meta data needed.
                    options = (verb, route, wrapped, skiplist, kargs)
                    self.routes.append(options)
            return callback # return original callback
=======
        # Build up the list of decorators
        decorators = makelist(decorate)
        if template:     decorators.insert(0, view(template, **template_opts))
        if not no_hooks: decorators.append(self._add_hook_wrapper)
        #decorators.append(partial(self.apply_plugins, skiplist))
        def wrapper(func):
            for rule in makelist(path) or yieldroutes(func):
                for verb in makelist(method):
                    if static:
                        rule = rule.replace(':','\\:')
                        depr("Use backslash to escape ':' in routes.")
                    #TODO: Prepare this for plugins
                    self.router.add(rule, verb, len(self.routes), name=name)
                    self.routes.append((func, decorators))
            return func
>>>>>>> ab17badc
        return wrapper(callback) if callback else wrapper

    def remove_route(self, path, method='GET'):
        """ Remove a route. """
        for index, route in list(reversed(enumerate(self.routes))):
            if not method or route[0] == method and route[1] == path:
                del self.routes[index]
        self.router = None

    def _build_router(self):
        ''' Build router and return the new router instance. '''
        self.router = router = self.router_class()
        for index, route in enumerate(self.routes):
            method, route, _, _, config = route
            old = router.get_route(route, **config)
            if old:
                # TODO: **config has no effect here...
                old.target[method] = index
            else:
                router.add(route, {method: index}, **config)
        return router

    def get(self, path=None, method='GET', **kargs):
        """ Decorator: Bind a function to a GET request path.
            See :meth:'route' for details. """
        return self.route(path, method, **kargs)

    def post(self, path=None, method='POST', **kargs):
        """ Decorator: Bind a function to a POST request path.
            See :meth:'route' for details. """
        return self.route(path, method, **kargs)

    def put(self, path=None, method='PUT', **kargs):
        """ Decorator: Bind a function to a PUT request path.
            See :meth:'route' for details. """
        return self.route(path, method, **kargs)

    def delete(self, path=None, method='DELETE', **kargs):
        """ Decorator: Bind a function to a DELETE request path.
            See :meth:'route' for details. """
        return self.route(path, method, **kargs)

    def error(self, code=500):
        """ Decorator: Register an output handler for a HTTP error code"""
        def wrapper(handler):
            self.error_handler[int(code)] = handler
            return handler
        return wrapper

    def hook(self, name):
        """ Return a decorator that adds a callback to the specified hook. """
        def wrapper(func):
            self.hooks.add(name, func)
            return func
        return wrapper

<<<<<<< HEAD
    def handle(self, url, method):
=======
    def add_hook(self, name, func):
        ''' Add a callback from a hook. '''
        if name not in self.hooks:
            raise ValueError("Unknown hook name %s" % name)
        if name in ('after_request'):
            self.hooks[name].insert(0, func)
        else:
            self.hooks[name].append(func)

    def remove_hook(self, name, func):
        ''' Remove a callback from a hook. '''
        if name not in self.hooks:
            raise ValueError("Unknown hook name %s" % name)
        self.hooks[name].remove(func)

    def handle(self, environ):
>>>>>>> ab17badc
        """ Execute the handler bound to the specified url and method and return
        its output. If catchall is true, exceptions are catched and returned as
        HTTPError(500) objects. """
        if not self.serve:
            return HTTPError(503, "Server stopped")
        try:
            handler, args = self.match(environ)
            return handler(**args)
        except HTTPResponse, e:
            return e
        except Exception, e:
            if isinstance(e, (KeyboardInterrupt, SystemExit, MemoryError))\
            or not self.catchall:
                raise
            return HTTPError(500, 'Unhandled exception', e, format_exc(10))

    def _cast(self, out, request, response, peek=None):
        """ Try to convert the parameter into something WSGI compatible and set
        correct HTTP headers when possible.
        Support: False, str, unicode, dict, HTTPResponse, HTTPError, file-like,
        iterable of strings and iterable of unicodes
        """
        # TODO: This should be a plugin.
        # Filtered types (recursive, because they may return anything)
        for testtype, filterfunc in self.castfilter:
            if isinstance(out, testtype):
                return self._cast(filterfunc(out), request, response)

        # Empty output is done here
        if not out:
            response.headers['Content-Length'] = 0
            return []
        # Join lists of byte or unicode strings. Mixed lists are NOT supported
        if isinstance(out, (tuple, list))\
        and isinstance(out[0], (bytes, unicode)):
            out = out[0][0:0].join(out) # b'abc'[0:0] -> b''
        # Encode unicode strings
        if isinstance(out, unicode):
            out = out.encode(response.charset)
        # Byte Strings are just returned
        if isinstance(out, bytes):
            response.headers['Content-Length'] = str(len(out))
            return [out]
        # HTTPError or HTTPException (recursive, because they may wrap anything)
        if isinstance(out, HTTPError):
            out.apply(response)
            return self._cast(self.error_handler.get(out.status, repr)(out), request, response)
        if isinstance(out, HTTPResponse):
            out.apply(response)
            return self._cast(out.output, request, response)

        # File-like objects.
        if hasattr(out, 'read'):
            if 'wsgi.file_wrapper' in request.environ:
                return request.environ['wsgi.file_wrapper'](out)
            elif hasattr(out, 'close') or not hasattr(out, '__iter__'):
                return WSGIFileWrapper(out)

        # Handle Iterables. We peek into them to detect their inner type.
        try:
            out = iter(out)
            first = out.next()
            while not first:
                first = out.next()
        except StopIteration:
            return self._cast('', request, response)
        except HTTPResponse, e:
            first = e
        except Exception, e:
            first = HTTPError(500, 'Unhandled exception', e, format_exc(10))
            if isinstance(e, (KeyboardInterrupt, SystemExit, MemoryError))\
            or not self.catchall:
                raise
        # These are the inner types allowed in iterator or generator objects.
        if isinstance(first, HTTPResponse):
            return self._cast(first, request, response)
        if isinstance(first, bytes):
            return itertools.chain([first], out)
        if isinstance(first, unicode):
            return itertools.imap(lambda x: x.encode(response.charset),
                                  itertools.chain([first], out))
        return self._cast(HTTPError(500, 'Unsupported response type: %s'\
                                         % type(first)), request, response)

    def __call__(self, environ, start_response):
        """ The bottle WSGI-interface. """
        try:
            environ['bottle.app'] = self
            request.bind(environ)
            response.bind()
            out = self.handle(environ)
            out = self._cast(out, request, response)
            # rfc2616 section 4.3
            if response.status in (100, 101, 204, 304) or request.method == 'HEAD':
                if hasattr(out, 'close'): out.close()
                out = []
            status = '%d %s' % (response.status, HTTP_CODES[response.status])
            start_response(status, response.headerlist)
            return out
        except (KeyboardInterrupt, SystemExit, MemoryError):
            raise
        except Exception, e:
            if not self.catchall: raise
            err = '<h1>Critical error while processing request: %s</h1>'
            err = err % environ.get('PATH_INFO', '/')
            if DEBUG:
                err += '<h2>Error:</h2>\n<pre>%s</pre>\n' % repr(e)
                err += '<h2>Traceback:</h2>\n<pre>%s</pre>\n' % format_exc(10)
            environ['wsgi.errors'].write(err) #TODO: wsgi.error should not get html
            start_response('500 INTERNAL SERVER ERROR',
                           [('Content-Type', 'text/html')])
            return [tob(err)]

    wsgi = __call__





###############################################################################
# HTTP and WSGI Tools ##########################################################
###############################################################################

class Request(threading.local, DictMixin):
    """ Represents a single HTTP request using thread-local attributes.
        The Request object wraps a WSGI environment and can be used as such.
    """
    def __init__(self, environ=None):
        """ Create a new Request instance.
        
            You usually don't do this but use the global `bottle.request`
            instance instead.
        """
        self.bind(environ or {},)

    def bind(self, environ):
        """ Bind a new WSGI environment.
            
            This is done automatically for the global `bottle.request`
            instance on every request.
        """
        self.environ = environ
        # These attributes are used anyway, so it is ok to compute them here
        self.path = '/' + environ.get('PATH_INFO', '/').lstrip('/')
        self.method = environ.get('REQUEST_METHOD', 'GET').upper()

    @property
    def _environ(self):
        depr("Request._environ renamed to Request.environ")
        return self.environ

    def copy(self):
        ''' Returns a copy of self '''
        return Request(self.environ.copy())

    def path_shift(self, shift=1):
        ''' Shift path fragments from PATH_INFO to SCRIPT_NAME and vice versa.

           :param shift: The number of path fragments to shift. May be negative
                         to change the shift direction. (default: 1)
        '''
        script_name = self.environ.get('SCRIPT_NAME','/')
        self['SCRIPT_NAME'], self.path = path_shift(script_name, self.path, shift)
        self['PATH_INFO'] = self.path

    def __getitem__(self, key): return self.environ[key]
    def __delitem__(self, key): self[key] = ""; del(self.environ[key])
    def __iter__(self): return iter(self.environ)
    def __len__(self): return len(self.environ)
    def keys(self): return self.environ.keys()
    def __setitem__(self, key, value):
        """ Shortcut for Request.environ.__setitem__ """
        self.environ[key] = value
        todelete = []
        if key in ('PATH_INFO','REQUEST_METHOD'):
            self.bind(self.environ)
        elif key == 'wsgi.input': todelete = ('body','forms','files','params')
        elif key == 'QUERY_STRING': todelete = ('get','params')
        elif key.startswith('HTTP_'): todelete = ('headers', 'cookies')
        for key in todelete:
            if 'bottle.' + key in self.environ:
                del self.environ['bottle.' + key]

    @property
    def query_string(self):
        """ The part of the URL following the '?'. """
        return self.environ.get('QUERY_STRING', '')

    @property
    def fullpath(self):
        """ Request path including SCRIPT_NAME (if present). """
        return self.environ.get('SCRIPT_NAME', '').rstrip('/') + self.path

    @property
    def url(self):
        """ Full URL as requested by the client (computed).

            This value is constructed out of different environment variables
            and includes scheme, host, port, scriptname, path and query string. 
        """
        scheme = self.environ.get('wsgi.url_scheme', 'http')
        host   = self.environ.get('HTTP_X_FORWARDED_HOST')
        host   = host or self.environ.get('HTTP_HOST', None)
        if not host:
            host = self.environ.get('SERVER_NAME')
            port = self.environ.get('SERVER_PORT', '80')
            if (scheme, port) not in (('https','443'), ('http','80')):
                host += ':' + port
        parts = (scheme, host, urlquote(self.fullpath), self.query_string, '')
        return urlunsplit(parts)

    @property
    def content_length(self):
        """ Content-Length header as an integer, -1 if not specified """
        return int(self.environ.get('CONTENT_LENGTH', '') or -1)

    @property
    def header(self):
        depr("The Request.header property was renamed to Request.headers")
        return self.headers

    @DictProperty('environ', 'bottle.headers', read_only=True)
    def headers(self):
        ''' Request HTTP Headers stored in a :cls:`HeaderDict`. '''
        return WSGIHeaderDict(self.environ)

    @DictProperty('environ', 'bottle.get', read_only=True)
    def GET(self):
        """ The QUERY_STRING parsed into an instance of :class:`MultiDict`. """
        data = parse_qs(self.query_string, keep_blank_values=True)
        get = self.environ['bottle.get'] = MultiDict()
        for key, values in data.iteritems():
            for value in values:
                get[key] = value
        return get

    @DictProperty('environ', 'bottle.post', read_only=True)
    def POST(self):
        """ The combined values from :attr:`forms` and :attr:`files`. Values are
            either strings (form values) or instances of
            :class:`cgi.FieldStorage` (file uploads).
        """
        post = MultiDict()
        safe_env = {'QUERY_STRING':''} # Build a safe environment for cgi
        for key in ('REQUEST_METHOD', 'CONTENT_TYPE', 'CONTENT_LENGTH'):
            if key in self.environ: safe_env[key] = self.environ[key]
        if NCTextIOWrapper:
            fb = NCTextIOWrapper(self.body, encoding='ISO-8859-1', newline='\n')
        else:
            fb = self.body
        data = cgi.FieldStorage(fp=fb, environ=safe_env, keep_blank_values=True)
        for item in data.list or []:
            post[item.name] = item if item.filename else item.value
        return post

    @DictProperty('environ', 'bottle.forms', read_only=True)
    def forms(self):
        """ POST form values parsed into an instance of :class:`MultiDict`.

            This property contains form values parsed from an `url-encoded`
            or `multipart/form-data` encoded POST request bidy. The values are
            native strings.
        """
        forms = MultiDict()
        for name, item in self.POST.iterallitems():
            if not hasattr(item, 'filename'):
                forms[name] = item
        return forms

    @DictProperty('environ', 'bottle.files', read_only=True)
    def files(self):
        """ File uploads parsed into an instance of :class:`MultiDict`.

            This property contains file uploads parsed from an
            `multipart/form-data` encoded POST request body. The values are
            instances of :class:`cgi.FieldStorage`.
        """
        files = MultiDict()
        for name, item in self.POST.iterallitems():
            if hasattr(item, 'filename'):
                files[name] = item
        return files
        
    @DictProperty('environ', 'bottle.params', read_only=True)
    def params(self):
        """ A combined :class:`MultiDict` with values from :attr:`forms` and
            :attr:`GET`. File-uploads are not included. """
        params = MultiDict(self.GET)
        for key, value in self.forms.iterallitems():
            params[key] = value
        return params

    @DictProperty('environ', 'bottle.body', read_only=True)
    def _body(self):
        """ The HTTP request body as a seekable file-like object.

            This property returns a copy of the `wsgi.input` stream and should
            be used instead of `environ['wsgi.input']`.
         """
        maxread = max(0, self.content_length)
        stream = self.environ['wsgi.input']
        body = BytesIO() if maxread < MEMFILE_MAX else TemporaryFile(mode='w+b')
        while maxread > 0:
            part = stream.read(min(maxread, MEMFILE_MAX))
            if not part: break
            body.write(part)
            maxread -= len(part)
        self.environ['wsgi.input'] = body
        body.seek(0)
        return body
    
    @property
    def body(self):
        self._body.seek(0)
        return self._body

    @property
    def auth(self): #TODO: Tests and docs. Add support for digest. namedtuple?
        """ HTTP authorization data as a (user, passwd) tuple. (experimental)

            This implementation currently only supports basic auth and returns
            None on errors.
        """
        return parse_auth(self.headers.get('Authorization',''))

    @DictProperty('environ', 'bottle.cookies', read_only=True)
    def COOKIES(self):
        """ Cookies parsed into a dictionary. Secure cookies are NOT decoded
            automatically. See :meth:`get_cookie` for details.
        """
        raw_dict = SimpleCookie(self.headers.get('Cookie',''))
        cookies = {}
        for cookie in raw_dict.itervalues():
            cookies[cookie.key] = cookie.value
        return cookies

    def get_cookie(self, key, secret=None):
        """ Return the content of a cookie. To read a `Secure Cookies`, use the
            same `secret` as used to create the cookie (see
            :meth:`Response.set_cookie`). If anything goes wrong, None is
            returned.
        """
        value = self.COOKIES.get(key)
        if secret and value:
            dec = cookie_decode(value, secret) # (key, value) tuple or None
            return dec[1] if dec and dec[0] == key else None
        return value or None

    @property
    def is_ajax(self):
        ''' True if the request was generated using XMLHttpRequest '''
        #TODO: write tests
        return self.header.get('X-Requested-With') == 'XMLHttpRequest'



class Response(threading.local):
    """ Represents a single HTTP response using thread-local attributes.
    """

    def __init__(self):
        self.bind()

    def bind(self):
        """ Resets the Response object to its factory defaults. """
        self._COOKIES = None
        self.status = 200
        self.headers = HeaderDict()
        self.content_type = 'text/html; charset=UTF-8'

    @property
    def header(self):
        depr("Response.header renamed to Response.headers")
        return self.headers

    def copy(self):
        ''' Returns a copy of self. '''
        copy = Response()
        copy.status = self.status
        copy.headers = self.headers.copy()
        copy.content_type = self.content_type
        return copy

    def wsgiheader(self):
        ''' Returns a wsgi conform list of header/value pairs. '''
        for c in self.COOKIES.values():
            if c.OutputString() not in self.headers.getall('Set-Cookie'):
                self.headers.append('Set-Cookie', c.OutputString())
        # rfc2616 section 10.2.3, 10.3.5
        if self.status in (204, 304) and 'content-type' in self.headers:
            del self.headers['content-type']
        if self.status == 304:
            for h in ('allow', 'content-encoding', 'content-language',
                      'content-length', 'content-md5', 'content-range',
                      'content-type', 'last-modified'): # + c-location, expires?
                if h in self.headers:
                     del self.headers[h]
        return list(self.headers.iterallitems())
    headerlist = property(wsgiheader)

    @property
    def charset(self):
        """ Return the charset specified in the content-type header.
        
            This defaults to `UTF-8`.
        """
        if 'charset=' in self.content_type:
            return self.content_type.split('charset=')[-1].split(';')[0].strip()
        return 'UTF-8'

    @property
    def COOKIES(self):
        """ A dict-like SimpleCookie instance. Use :meth:`set_cookie` instead. """
        if not self._COOKIES:
            self._COOKIES = SimpleCookie()
        return self._COOKIES

    def set_cookie(self, key, value, secret=None, **kargs):
        ''' Add a cookie. If the `secret` parameter is set, this creates a
            `Secure Cookie` (described below).

            :param key: the name of the cookie.
            :param value: the value of the cookie.
            :param secret: required for secure cookies. (default: None)
            :param max_age: maximum age in seconds. (default: None)
            :param expires: a datetime object or UNIX timestamp. (defaut: None)
            :param domain: the domain that is allowed to read the cookie.
              (default: current domain)
            :param path: limits the cookie to a given path (default: /)

            If neither `expires` nor `max_age` are set (default), the cookie
            lasts only as long as the browser is not closed.

            Secure cookies may store any pickle-able object and are
            cryptographically signed to prevent manipulation. Keep in mind that
            cookies are limited to 4kb in most browsers.
            
            Warning: Secure cookies are not encrypted (the client can still see
            the content) and not copy-protected (the client can restore an old
            cookie). The main intention is to make pickling and unpickling
            save, not to store secret information at client side.
        '''
        if secret:
            value = touni(cookie_encode((key, value), secret))
        elif not isinstance(value, basestring):
            raise TypeError('Secret missing for non-string Cookie.')

        self.COOKIES[key] = value
        for k, v in kargs.iteritems():
            self.COOKIES[key][k.replace('_', '-')] = v

    def delete_cookie(self, key, **kwargs):
        ''' Delete a cookie. Be sure to use the same `domain` and `path`
            parameters as used to create the cookie. '''
        kwargs['max_age'] = -1
        kwargs['expires'] = 0
        self.set_cookie(key, '', **kwargs)

    def get_content_type(self):
        """ Current 'Content-Type' header. """
        return self.headers['Content-Type']

    def set_content_type(self, value):
        self.headers['Content-Type'] = value

    content_type = property(get_content_type, set_content_type, None,
                            get_content_type.__doc__)






###############################################################################
# Plugins ######################################################################
###############################################################################

# Known plugins (name->class)
# Populated by PluginMetaclass and used by Bottle.install()
plugin_names = {} 

class PluginError(BottleException): pass

class PluginMetaclass(type):
    ''' This metaclass prevents plugins from overriding __init__() or __call__()
        and updates bottle.plugin_names automatically. '''
    def __new__(cls, name, bases, dct):
        for final in ('__init__', '__call__'):
            if name != 'BasePlugin' and final in dct:
                raise PluginError('Plugins must not override %s' % final)
        if 'plugin_name' not in dct and name.endswith('Plugin') and name[:-6]:
            dct['plugin_name'] = name[:-6].lower()
        if not dct.get('plugin_name'):
            raise PluginError('Plugin does not define a name.')
        pname = dct['plugin_name']
        if pname in plugin_names and plugin_names[pname] != cls:
            raise PluginError('Plugin name is not unique: %s' % pname)
        pclass = type.__new__(cls, name, bases, dct)
        plugin_names[pname] = pclass
        return pclass


class BasePlugin(object):
    __metaclass__ = PluginMetaclass

    def __init__(self, app=None, *args, **kwargs):
        self.setup(app or default_app(), *args, **kwargs)

    def __call__(self, func):
        ''' Decorator API '''
        wrapped = self.wrap(func)
        if wrapped == func: return func
        wrapped._bottle_wrapped = func
        return functools.wraps(func)(wrapped)

    def setup(self, app):
        ''' This method is called once during plugin initialisation.
            Override to prepare or configure a plugin.

            :param app: Associated application object (:class:`Bottle`).
            Additional arguments may be accepted or required as needed.
        '''
        return

    def wrap(self, callback):
        ''' This method is called once for each route callback and the return
            value is used as a replacement for the original callback. In other
            words: Each route callback is decorated with this method. Override
            to wrap or replace route callbacks.
        '''
        return callback

    def close(self):
        ''' This method is called once during server shutdown or when the
            plugin is removed from an application. Override to perform cleanup
            tasks. '''
        pass


class HooksPlugin(BasePlugin):

    def setup(self, app, before=None, after=None):
        self.app = app
        self.before = before or []
        self.after = after or []

    def wrap(self, callback):
        if not self.before and not self.after: return callback
        def wrapper(*a, **ka):
            for hook in self.before: hook()
            rv = callback(*a, **ka)
            for hook in self.after: hook()
            return rv
        return wrapper

    def add(self, name, func):
        ''' Add a callback from a hook. '''
        if name == 'before_request':  self.before.append(func)
        elif name == 'after_request': self.after.insert(0, func)
        else: raise ValueError("Unknown hook name %s" % name)
        if len(self.before) + len(self.after) == 1: self.app.reset_plugins()

    def remove(self, name, func):
        if name == 'before_request':  self.before.remove(func)
        elif name == 'after_request': self.after.remove(func)
        else: raise ValueError("Unknown hook name %s" % name)
        if not self.before and not self.after: self.app.reset_plugins()


class JsonPlugin(BasePlugin):

    def setup(self, app, json_func=json_dumps):
        self.app = app
        self.json = json_func

    def wrap(self, callback):
        def wrapper(*a, **ka):
            rv = callback(*a, **ka)
            if isinstance(rv, dict):
                response.content_type = 'application/json'
                return self.json(rv)
            return rv
        return wrapper






###############################################################################
# Common Utilities #############################################################
###############################################################################

class MultiDict(DictMixin):
    """ A dict that remembers old values for each key """
    # collections.MutableMapping would be better for Python >= 2.6
    def __init__(self, *a, **k):
        self.dict = dict()
        for k, v in dict(*a, **k).iteritems():
            self[k] = v

    def __len__(self): return len(self.dict)
    def __iter__(self): return iter(self.dict)
    def __contains__(self, key): return key in self.dict
    def __delitem__(self, key): del self.dict[key]
    def keys(self): return self.dict.keys()
    def __getitem__(self, key): return self.get(key, KeyError, -1)
    def __setitem__(self, key, value): self.append(key, value)

    def append(self, key, value): self.dict.setdefault(key, []).append(value)
    def replace(self, key, value): self.dict[key] = [value]
    def getall(self, key): return self.dict.get(key) or []

    def get(self, key, default=None, index=-1):
        if key not in self.dict and default != KeyError:
            return [default][index]
        return self.dict[key][index]

    def iterallitems(self):
        for key, values in self.dict.iteritems():
            for value in values:
                yield key, value


class HeaderDict(MultiDict):
    """ Same as :class:`MultiDict`, but title()s the keys and overwrites by default. """
    def __contains__(self, key): return MultiDict.__contains__(self, self.httpkey(key))
    def __getitem__(self, key): return MultiDict.__getitem__(self, self.httpkey(key))
    def __delitem__(self, key): return MultiDict.__delitem__(self, self.httpkey(key))
    def __setitem__(self, key, value): self.replace(key, value)
    def get(self, key, default=None, index=-1): return MultiDict.get(self, self.httpkey(key), default, index)
    def append(self, key, value): return MultiDict.append(self, self.httpkey(key), str(value))
    def replace(self, key, value): return MultiDict.replace(self, self.httpkey(key), str(value))
    def getall(self, key): return MultiDict.getall(self, self.httpkey(key))
    def httpkey(self, key): return str(key).replace('_','-').title()


class WSGIHeaderDict(DictMixin):
    ''' This dict-like class wraps a WSGI environ dict and provides convenient
        access to HTTP_* fields. Keys and values are native strings
        (2.x bytes or 3.x unicode) and keys are case-insensitive. If the WSGI
        environment contains non-native string values, these are de- or encoded
        using a lossless 'latin1' character set.

        The API will remain stable even on changes to the relevant PEPs.
        Currently PEP 333, 444 and 3333 are supported. (PEP 444 is the only one
        that uses non-native strings.)
     '''

    def __init__(self, environ):
        self.environ = environ

    def _ekey(self, key): # Translate header field name to environ key.
        return 'HTTP_' + key.replace('-','_').upper()

    def raw(self, key, default=None):
        ''' Return the header value as is (may be bytes or unicode). '''
        return self.environ.get(self._ekey(key), default)

    def __getitem__(self, key):
        return tonat(self.environ[self._ekey(key)], 'latin1')

    def __setitem__(self, key, value):
        raise TypeError("%s is read-only." % self.__class__)

    def __delitem__(self, key):
        raise TypeError("%s is read-only." % self.__class__)

    def __iter__(self):
        for key in self.environ:
            if key[:5] == 'HTTP_':
                yield key[5:].replace('_', '-').title()

    def keys(self): return list(self)
    def __len__(self): return len(list(self))
    def __contains__(self, key): return self._ekey(key) in self.environ





class AppStack(list):
    """ A stack implementation. """

    def __call__(self):
        """ Return the current default app. """
        return self[-1]

    def push(self, value=None):
        """ Add a new Bottle instance to the stack """
        if not isinstance(value, Bottle):
            value = Bottle()
        self.append(value)
        return value

class WSGIFileWrapper(object):

   def __init__(self, fp, buffer_size=1024*64):
       self.fp, self.buffer_size = fp, buffer_size
       for attr in ('fileno', 'close', 'read', 'readlines'):
           if hasattr(fp, attr): setattr(self, attr, getattr(fp, attr))

   def __iter__(self):
       read, buff = self.fp.read, self.buffer_size
       while True:
           part = read(buff)
           if not part: break
           yield part






###############################################################################
# Application Helper ###########################################################
###############################################################################

def dict2json(d):
    response.content_type = 'application/json'
    return json_dumps(d)


def abort(code=500, text='Unknown Error: Application stopped.'):
    """ Aborts execution and causes a HTTP error. """
    raise HTTPError(code, text)


def redirect(url, code=303):
    """ Aborts execution and causes a 303 redirect """
    scriptname = request.environ.get('SCRIPT_NAME', '').rstrip('/') + '/'
    location = urljoin(request.url, urljoin(scriptname, url))
    raise HTTPResponse("", status=code, header=dict(Location=location))


def send_file(*a, **k): #BC 0.6.4
    """ Raises the output of static_file(). (deprecated) """
    raise static_file(*a, **k)


def static_file(filename, root, guessmime=True, mimetype=None, download=False):
    """ Opens a file in a safe way and returns a HTTPError object with status
        code 200, 305, 401 or 404. Sets Content-Type, Content-Length and
        Last-Modified header. Obeys If-Modified-Since header and HEAD requests.
    """
    root = os.path.abspath(root) + os.sep
    filename = os.path.abspath(os.path.join(root, filename.strip('/\\')))
    header = dict()

    if not filename.startswith(root):
        return HTTPError(403, "Access denied.")
    if not os.path.exists(filename) or not os.path.isfile(filename):
        return HTTPError(404, "File does not exist.")
    if not os.access(filename, os.R_OK):
        return HTTPError(403, "You do not have permission to access this file.")

    if not mimetype and guessmime:
        header['Content-Type'] = mimetypes.guess_type(filename)[0]
    else:
        header['Content-Type'] = mimetype if mimetype else 'text/plain'

    if download == True:
        download = os.path.basename(filename)
    if download:
        header['Content-Disposition'] = 'attachment; filename="%s"' % download

    stats = os.stat(filename)
    lm = time.strftime("%a, %d %b %Y %H:%M:%S GMT", time.gmtime(stats.st_mtime))
    header['Last-Modified'] = lm
    ims = request.environ.get('HTTP_IF_MODIFIED_SINCE')
    if ims:
        ims = ims.split(";")[0].strip() # IE sends "<date>; length=146"
        ims = parse_date(ims)
        if ims is not None and ims >= int(stats.st_mtime):
            header['Date'] = time.strftime("%a, %d %b %Y %H:%M:%S GMT", time.gmtime())
            return HTTPResponse(status=304, header=header)
    header['Content-Length'] = stats.st_size
    if request.method == 'HEAD':
        return HTTPResponse('', header=header)
    else:
        return HTTPResponse(open(filename, 'rb'), header=header)






###############################################################################
# HTTP Utilities and MISC (TODO) ###############################################
###############################################################################

def debug(mode=True):
    """ Change the debug level.
    There is only one debug level supported at the moment."""
    global DEBUG
    DEBUG = bool(mode)


def parse_date(ims):
    """ Parse rfc1123, rfc850 and asctime timestamps and return UTC epoch. """
    try:
        ts = email.utils.parsedate_tz(ims)
        return time.mktime(ts[:8] + (0,)) - (ts[9] or 0) - time.timezone
    except (TypeError, ValueError, IndexError, OverflowError):
        return None


def parse_auth(header):
    """ Parse rfc2617 HTTP authentication header string (basic) and return (user,pass) tuple or None"""
    try:
        method, data = header.split(None, 1)
        if method.lower() == 'basic':
            name, pwd = base64.b64decode(data).split(':', 1)
            return name, pwd
    except (KeyError, ValueError, TypeError):
        return None


def _lscmp(a, b):
    ''' Compares two strings in a cryptographically save way:
        Runtime is not affected by a common prefix. '''
    return not sum(0 if x==y else 1 for x, y in zip(a, b)) and len(a) == len(b)


def cookie_encode(data, key):
    ''' Encode and sign a pickle-able object. Return a (byte) string '''
    msg = base64.b64encode(pickle.dumps(data, -1))
    sig = base64.b64encode(hmac.new(key, msg).digest())
    return tob('!') + sig + tob('?') + msg


def cookie_decode(data, key):
    ''' Verify and decode an encoded string. Return an object or None.'''
    data = tob(data)
    if cookie_is_encoded(data):
        sig, msg = data.split(tob('?'), 1)
        if _lscmp(sig[1:], base64.b64encode(hmac.new(key, msg).digest())):
            return pickle.loads(base64.b64decode(msg))
    return None


def cookie_is_encoded(data):
    ''' Return True if the argument looks like a encoded cookie.'''
    return bool(data.startswith(tob('!')) and tob('?') in data)


def yieldroutes(func):
    """ Return a generator for routes that match the signature (name, args) 
    of the func parameter. This may yield more than one route if the function
    takes optional keyword arguments. The output is best described by example::
    
        a()         -> '/a'
        b(x, y)     -> '/b/:x/:y'
        c(x, y=5)   -> '/c/:x' and '/c/:x/:y'
        d(x=5, y=6) -> '/d' and '/d/:x' and '/d/:x/:y'
    """
    import inspect # Expensive module. Only import if necessary.
    path = '/' + func.__name__.replace('__','/').lstrip('/')
    spec = inspect.getargspec(func)
    argc = len(spec[0]) - len(spec[3] or [])
    path += ('/:%s' * argc) % tuple(spec[0][:argc])
    yield path
    for arg in spec[0][argc:]:
        path += '/:%s' % arg
        yield path

def path_shift(script_name, path_info, shift=1):
    ''' Shift path fragments from PATH_INFO to SCRIPT_NAME and vice versa.

        :return: The modified paths.
        :param script_name: The SCRIPT_NAME path.
        :param script_name: The PATH_INFO path.
        :param shift: The number of path fragments to shift. May be negative to
          change the shift direction. (default: 1)
    '''
    if shift == 0: return script_name, path_info
    pathlist = path_info.strip('/').split('/')
    scriptlist = script_name.strip('/').split('/')
    if pathlist and pathlist[0] == '': pathlist = []
    if scriptlist and scriptlist[0] == '': scriptlist = []
    if shift > 0 and shift <= len(pathlist):
        moved = pathlist[:shift]
        scriptlist = scriptlist + moved
        pathlist = pathlist[shift:]
    elif shift < 0 and shift >= -len(scriptlist):
        moved = scriptlist[shift:]
        pathlist = moved + pathlist
        scriptlist = scriptlist[:shift]
    else:
        empty = 'SCRIPT_NAME' if shift < 0 else 'PATH_INFO'
        raise AssertionError("Cannot shift. Nothing left from %s" % empty)
    new_script_name = '/' + '/'.join(scriptlist)
    new_path_info = '/' + '/'.join(pathlist)
    if path_info.endswith('/') and pathlist: new_path_info += '/'
    return new_script_name, new_path_info



# Decorators
#TODO: Replace default_app() with app()

def validate(**vkargs):
    """
    Validates and manipulates keyword arguments by user defined callables.
    Handles ValueError and missing arguments by raising HTTPError(403).
    """
    def decorator(func):
        def wrapper(**kargs):
            for key, value in vkargs.iteritems():
                if key not in kargs:
                    abort(403, 'Missing parameter: %s' % key)
                try:
                    kargs[key] = value(kargs[key])
                except ValueError:
                    abort(403, 'Wrong parameter format for: %s' % key)
            return func(**kargs)
        return wrapper
    return decorator

def auth_basic(check, realm="private", text="Access denied"):
    ''' Callback decorator to require HTTP auth (basic).
        TODO: Add route(check_auth=...) parameter. '''
    def decorator(func):
      def wrapper(*a, **ka):
        user, password = request.auth or (None, None)
        if user is None or not check(user, password):
          response.headers['WWW-Authenticate'] = 'Basic realm="%s"' % realm
          return HTTPError(401, text)
        return func(*a, **ka)
      return wrapper
    return decorator 


def make_default_app_wrapper(name):
    ''' Return a callable that relays calls to the current default app. '''
    @functools.wraps(getattr(Bottle, name))
    def wrapper(*a, **ka):
        return getattr(app(), name)(*a, **ka)
    return wrapper

for name in 'route get post put delete error mount hook install uninstall'.split():
    globals()[name] = make_default_app_wrapper(name)
url = make_default_app_wrapper('get_url')
del name

def default():
    depr("The default() decorator is deprecated. Use @error(404) instead.")
    return error(404)






###############################################################################
# Server Adapter ###############################################################
###############################################################################

class ServerAdapter(object):
    quiet = False
    def __init__(self, host='127.0.0.1', port=8080, **config):
        self.options = config
        self.host = host
        self.port = int(port)

    def run(self, handler): # pragma: no cover
        pass
        
    def __repr__(self):
        args = ', '.join(['%s=%s'%(k,repr(v)) for k, v in self.options.items()])
        return "%s(%s)" % (self.__class__.__name__, args)


class CGIServer(ServerAdapter):
    quiet = True
    def run(self, handler): # pragma: no cover
        from wsgiref.handlers import CGIHandler
        CGIHandler().run(handler) # Just ignore host and port here


class FlupFCGIServer(ServerAdapter):
    def run(self, handler): # pragma: no cover
        import flup.server.fcgi
        kwargs = {'bindAddress':(self.host, self.port)}
        kwargs.update(self.options) # allow to override bindAddress and others
        flup.server.fcgi.WSGIServer(handler, **kwargs).run()


class WSGIRefServer(ServerAdapter):
    def run(self, handler): # pragma: no cover
        from wsgiref.simple_server import make_server, WSGIRequestHandler
        if self.quiet:
            class QuietHandler(WSGIRequestHandler):
                def log_request(*args, **kw): pass
            self.options['handler_class'] = QuietHandler
        srv = make_server(self.host, self.port, handler, **self.options)
        srv.serve_forever()


class CherryPyServer(ServerAdapter):
    def run(self, handler): # pragma: no cover
        from cherrypy import wsgiserver
        server = wsgiserver.CherryPyWSGIServer((self.host, self.port), handler)
        server.start()


class PasteServer(ServerAdapter):
    def run(self, handler): # pragma: no cover
        from paste import httpserver
        if not self.quiet:
            from paste.translogger import TransLogger
            handler = TransLogger(handler)
        httpserver.serve(handler, host=self.host, port=str(self.port),
                         **self.options)
                         
class MeinheldServer(ServerAdapter):
    def run(self, handler):
        from meinheld import server
        server.listen((self.host, self.port))
        server.run(handler)

class FapwsServer(ServerAdapter):
    """ Extremely fast webserver using libev. See http://www.fapws.org/ """
    def run(self, handler): # pragma: no cover
        import fapws._evwsgi as evwsgi
        from fapws import base, config
        port = self.port
        if float(config.SERVER_IDENT[-2:]) > 0.4:
            # fapws3 silently changed its API in 0.5
            port = str(port)
        evwsgi.start(self.host, port)
        # fapws3 never releases the GIL. Complain upstream. I tried. No luck.
        if 'BOTTLE_CHILD' in os.environ and not self.quiet:
            print "WARNING: Auto-reloading does not work with Fapws3."
            print "         (Fapws3 breaks python thread support)"
        evwsgi.set_base_module(base)
        def app(environ, start_response):
            environ['wsgi.multiprocess'] = False
            return handler(environ, start_response)
        evwsgi.wsgi_cb(('', app))
        evwsgi.run()


class TornadoServer(ServerAdapter):
    """ The super hyped asynchronous server by facebook. Untested. """
    def run(self, handler): # pragma: no cover
        import tornado.wsgi
        import tornado.httpserver
        import tornado.ioloop
        container = tornado.wsgi.WSGIContainer(handler)
        server = tornado.httpserver.HTTPServer(container)
        server.listen(port=self.port)
        tornado.ioloop.IOLoop.instance().start()


class AppEngineServer(ServerAdapter):
    """ Adapter for Google App Engine. """
    quiet = True
    def run(self, handler):
        from google.appengine.ext.webapp import util
        # A main() function in the handler script enables 'App Caching'.
        # Lets makes sure it is there. This _really_ improves performance.
        module = sys.modules.get('__main__')
        if module and not hasattr(module, 'main'):
            module.main = lambda: util.run_wsgi_app(handler)
        util.run_wsgi_app(handler)


class TwistedServer(ServerAdapter):
    """ Untested. """
    def run(self, handler):
        from twisted.web import server, wsgi
        from twisted.python.threadpool import ThreadPool
        from twisted.internet import reactor
        thread_pool = ThreadPool()
        thread_pool.start()
        reactor.addSystemEventTrigger('after', 'shutdown', thread_pool.stop)
        factory = server.Site(wsgi.WSGIResource(reactor, thread_pool, handler))
        reactor.listenTCP(self.port, factory, interface=self.host)
        reactor.run()


class DieselServer(ServerAdapter):
    """ Untested. """
    def run(self, handler):
        from diesel.protocols.wsgi import WSGIApplication
        app = WSGIApplication(handler, port=self.port)
        app.run()


class GeventServer(ServerAdapter):
    """ Untested. """
    def run(self, handler):
        from gevent import wsgi
        #from gevent.hub import getcurrent
        #self.set_context_ident(getcurrent, weakref=True) # see contextlocal
        wsgi.WSGIServer((self.host, self.port), handler).serve_forever()


class GunicornServer(ServerAdapter):
    """ Untested. """
    def run(self, handler):
        from gunicorn.arbiter import Arbiter
        from gunicorn.config import Config
        handler.cfg = Config({'bind': "%s:%d" % (self.host, self.port), 'workers': 4})
        arbiter = Arbiter(handler)
        arbiter.run()


class EventletServer(ServerAdapter):
    """ Untested """
    def run(self, handler):
        from eventlet import wsgi, listen
        wsgi.server(listen((self.host, self.port)), handler)


class RocketServer(ServerAdapter):
    """ Untested. As requested in issue 63
        https://github.com/defnull/bottle/issues/#issue/63 """
    def run(self, handler):
        from rocket import Rocket
        server = Rocket((self.host, self.port), 'wsgi', { 'wsgi_app' : handler })
        server.start()

class BjoernServer(ServerAdapter):
    """ Screamingly fast server written in C: https://github.com/jonashaag/bjoern """
    def run(self, handler):
        from bjoern import run
        run(handler, self.host, self.port)


class AutoServer(ServerAdapter):
    """ Untested. """
    adapters = [PasteServer, CherryPyServer, TwistedServer, WSGIRefServer]
    def run(self, handler):
        for sa in self.adapters:
            try:
                return sa(self.host, self.port, **self.options).run(handler)
            except ImportError:
                pass


server_names = {
    'cgi': CGIServer,
    'flup': FlupFCGIServer,
    'wsgiref': WSGIRefServer,
    'cherrypy': CherryPyServer,
    'paste': PasteServer,
    'fapws3': FapwsServer,
    'tornado': TornadoServer,
    'gae': AppEngineServer,
    'twisted': TwistedServer,
    'diesel': DieselServer,
    'meinheld': MeinheldServer,
    'gunicorn': GunicornServer,
    'eventlet': EventletServer,
    'gevent': GeventServer,
    'rocket': RocketServer,
    'bjoern' : BjoernServer,
    'auto': AutoServer,
}






###############################################################################
# Application Control ##########################################################
###############################################################################


def _load(target, **vars):
    """ Fetch something from a module. The exact behaviour depends on the the
        target string:

        If the target is a valid python import path (e.g. `package.module`), 
        the rightmost part is returned as a module object.
        If the target contains a colon (e.g. `package.module:var`) the module
        variable specified after the colon is returned.
        If the part after the colon contains any non-alphanumeric characters
        (e.g. `package.module:func(var)`) the result of the expression
        is returned. The expression has access to keyword arguments supplied
        to this function.
        
        Example::
        >>> _load('bottle')
        <module 'bottle' from 'bottle.py'>
        >>> _load('bottle:Bottle')
        <class 'bottle.Bottle'>
        >>> _load('bottle:cookie_encode(v, secret)', v='foo', secret='bar')
        '!F+hN4dQxaDJ4QxxaZ+Z3jw==?gAJVA2Zvb3EBLg=='

    """
    module, target = target.split(":", 1) if ':' in target else (target, None)
    if module not in sys.modules:
        __import__(module)
    if not target:
        return sys.modules[module]
    if target.isalnum():
        return getattr(sys.modules[module], target)
    package_name = module.split('.')[0]
    vars[package_name] = sys.modules[package_name]
    return eval('%s.%s' % (module, target), vars)

def load_app(target):
    """ Load a bottle application based on a target string and return the
        application object.

        If the target is an import path (e.g. package.module), the application
        stack is used to isolate the routes defined in that module.
        If the target contains a colon (e.g. package.module:myapp) the
        module variable specified after the colon is returned instead.
    """
    tmp = app.push() # Create a new "default application"
    rv = _load(target) # Import the target module
    app.remove(tmp) # Remove the temporary added default application
    return rv if isinstance(rv, Bottle) else tmp


def run(app=None, server='wsgiref', host='127.0.0.1', port=8080,
        interval=1, reloader=False, quiet=False, **kargs):
    """ Start a server instance. This method blocks until the server terminates.

        :param app: WSGI application or target string supported by
               :func:`load_app`. (default: :func:`default_app`)
        :param server: Server adapter to use. See :data:`server_names` keys
               for valid names or pass a :class:`ServerAdapter` subclass.
               (default: `wsgiref`)
        :param host: Server address to bind to. Pass ``0.0.0.0`` to listens on
               all interfaces including the external one. (default: 127.0.0.1)
        :param port: Server port to bind to. Values below 1024 require root
               privileges. (default: 8080)
        :param reloader: Start auto-reloading server? (default: False)
        :param interval: Auto-reloader interval in seconds (default: 1)
        :param quiet: Suppress output to stdout and stderr? (default: False)
        :param options: Options passed to the server adapter.
     """
    app = app or default_app()
    if isinstance(app, basestring):
        app = load_app(app)
    if isinstance(server, basestring):
        server = server_names.get(server)
    if isinstance(server, type):
        server = server(host=host, port=port, **kargs)
    if not isinstance(server, ServerAdapter):
        raise RuntimeError("Server must be a subclass of ServerAdapter")
    server.quiet = server.quiet or quiet
    if not server.quiet and not os.environ.get('BOTTLE_CHILD'):
        print "Bottle server starting up (using %s)..." % repr(server)
        print "Listening on http://%s:%d/" % (server.host, server.port)
        print "Use Ctrl-C to quit."
        print
    try:
        if reloader:
            interval = min(interval, 1)
            if os.environ.get('BOTTLE_CHILD'):
                _reloader_child(server, app, interval)
            else:
                _reloader_observer(server, app, interval)
        else:
            server.run(app)
    except KeyboardInterrupt:
        pass
    finally:
        app.close()
    if not server.quiet and not os.environ.get('BOTTLE_CHILD'):
        print "Shutting down..."


class FileCheckerThread(threading.Thread):
    ''' Thread that periodically checks for changed module files. '''

    def __init__(self, lockfile, interval):
        threading.Thread.__init__(self)
        self.lockfile, self.interval = lockfile, interval
        #1: lockfile to old; 2: lockfile missing
        #3: module file changed; 5: external exit
        self.status = 0

    def run(self):
        exists = os.path.exists
        mtime = lambda path: os.stat(path).st_mtime
        files = dict()
        for module in sys.modules.values():
            path = getattr(module, '__file__', '')
            if path[-4:] in ('.pyo', '.pyc'): path = path[:-1]
            if path and exists(path): files[path] = mtime(path)
        while not self.status:
            for path, lmtime in files.iteritems():
                if not exists(path) or mtime(path) > lmtime:
                    self.status = 3
            if not exists(self.lockfile):
                self.status = 2
            elif mtime(self.lockfile) < time.time() - self.interval - 5:
                self.status = 1
            if not self.status:
                time.sleep(self.interval)
        if self.status != 5:
            thread.interrupt_main()


def _reloader_child(server, app, interval):
    ''' Start the server and check for modified files in a background thread.
        As soon as an update is detected, KeyboardInterrupt is thrown in
        the main thread to exit the server loop. The process exists with status
        code 3 to request a reload by the observer process. If the lockfile
        is not modified in 2*interval second or missing, we assume that the
        observer process died and exit with status code 1 or 2.
    '''
    lockfile = os.environ.get('BOTTLE_LOCKFILE')
    bgcheck = FileCheckerThread(lockfile, interval)
    try:
        bgcheck.start()
        server.run(app)
    except KeyboardInterrupt:
        pass
    bgcheck.status, status = 5, bgcheck.status
    bgcheck.join() # bgcheck.status == 5 --> silent exit
    if status: sys.exit(status)


def _reloader_observer(server, app, interval):
    ''' Start a child process with identical commandline arguments and restart
        it as long as it exists with status code 3. Also create a lockfile and
        touch it (update mtime) every interval seconds.
    '''
    fd, lockfile = tempfile.mkstemp(prefix='bottle-reloader.', suffix='.lock')
    os.close(fd) # We only need this file to exist. We never write to it
    try:
        while os.path.exists(lockfile):
            args = [sys.executable] + sys.argv
            environ = os.environ.copy()
            environ['BOTTLE_CHILD'] = 'true'
            environ['BOTTLE_LOCKFILE'] = lockfile
            p = subprocess.Popen(args, env=environ)
            while p.poll() is None: # Busy wait...
                os.utime(lockfile, None) # I am alive!
                time.sleep(interval)
            if p.poll() != 3:
                if os.path.exists(lockfile): os.unlink(lockfile)
                sys.exit(p.poll())
            elif not server.quiet:
                print "Reloading server..."
    except KeyboardInterrupt:
        pass
    if os.path.exists(lockfile): os.unlink(lockfile)






###############################################################################
# Template Adapters ############################################################
###############################################################################

class TemplateError(HTTPError):
    def __init__(self, message):
        HTTPError.__init__(self, 500, message)


class BaseTemplate(object):
    """ Base class and minimal API for template adapters """
    extentions = ['tpl','html','thtml','stpl']
    settings = {} #used in prepare()
    defaults = {} #used in render()

    def __init__(self, source=None, name=None, lookup=[], encoding='utf8', **settings):
        """ Create a new template.
        If the source parameter (str or buffer) is missing, the name argument
        is used to guess a template filename. Subclasses can assume that
        self.source and/or self.filename are set. Both are strings.
        The lookup, encoding and settings parameters are stored as instance
        variables.
        The lookup parameter stores a list containing directory paths.
        The encoding parameter should be used to decode byte strings or files.
        The settings parameter contains a dict for engine-specific settings.
        """
        self.name = name
        self.source = source.read() if hasattr(source, 'read') else source
        self.filename = source.filename if hasattr(source, 'filename') else None
        self.lookup = map(os.path.abspath, lookup)
        self.encoding = encoding
        self.settings = self.settings.copy() # Copy from class variable
        self.settings.update(settings) # Apply 
        if not self.source and self.name:
            self.filename = self.search(self.name, self.lookup)
            if not self.filename:
                raise TemplateError('Template %s not found.' % repr(name))
        if not self.source and not self.filename:
            raise TemplateError('No template specified.')
        self.prepare(**self.settings)

    @classmethod
    def search(cls, name, lookup=[]):
        """ Search name in all directories specified in lookup.
        First without, then with common extensions. Return first hit. """
        if os.path.isfile(name): return name
        for spath in lookup:
            fname = os.path.join(spath, name)
            if os.path.isfile(fname):
                return fname
            for ext in cls.extentions:
                if os.path.isfile('%s.%s' % (fname, ext)):
                    return '%s.%s' % (fname, ext)

    @classmethod
    def global_config(cls, key, *args):
        ''' This reads or sets the global settings stored in class.settings. '''
        if args:
            cls.settings[key] = args[0]
        else:
            return cls.settings[key]

    def prepare(self, **options):
        """ Run preparations (parsing, caching, ...).
        It should be possible to call this again to refresh a template or to
        update settings.
        """
        raise NotImplementedError

    def render(self, *args, **kwargs):
        """ Render the template with the specified local variables and return
        a single byte or unicode string. If it is a byte string, the encoding
        must match self.encoding. This method must be thread-safe!
        Local variables may be provided in dictionaries (*args)
        or directly, as keywords (**kwargs).
        """
        raise NotImplementedError


class MakoTemplate(BaseTemplate):
    def prepare(self, **options):
        from mako.template import Template
        from mako.lookup import TemplateLookup
        options.update({'input_encoding':self.encoding})
        #TODO: This is a hack... https://github.com/defnull/bottle/issues#issue/8
        mylookup = TemplateLookup(directories=['.']+self.lookup, **options)
        if self.source:
            self.tpl = Template(self.source, lookup=mylookup)
        else: #mako cannot guess extentions. We can, but only at top level...
            name = self.name
            if not os.path.splitext(name)[1]:
                name += os.path.splitext(self.filename)[1]
            self.tpl = mylookup.get_template(name)

    def render(self, *args, **kwargs):
        for dictarg in args: kwargs.update(dictarg)
        _defaults = self.defaults.copy()
        _defaults.update(kwargs)
        return self.tpl.render(**_defaults)


class CheetahTemplate(BaseTemplate):
    def prepare(self, **options):
        from Cheetah.Template import Template
        self.context = threading.local()
        self.context.vars = {}
        options['searchList'] = [self.context.vars]
        if self.source:
            self.tpl = Template(source=self.source, **options)
        else:
            self.tpl = Template(file=self.filename, **options)

    def render(self, *args, **kwargs):
        for dictarg in args: kwargs.update(dictarg)
        self.context.vars.update(self.defaults)
        self.context.vars.update(kwargs)
        out = str(self.tpl)
        self.context.vars.clear()
        return [out]


class Jinja2Template(BaseTemplate):
    def prepare(self, filters=None, tests=None, **kwargs):
        from jinja2 import Environment, FunctionLoader
        if 'prefix' in kwargs: # TODO: to be removed after a while
            raise RuntimeError('The keyword argument `prefix` has been removed. '
                'Use the full jinja2 environment name line_statement_prefix instead.')
        self.env = Environment(loader=FunctionLoader(self.loader), **kwargs)
        if filters: self.env.filters.update(filters)
        if tests: self.env.tests.update(tests)
        if self.source:
            self.tpl = self.env.from_string(self.source)
        else:
            self.tpl = self.env.get_template(self.filename)

    def render(self, *args, **kwargs):
        for dictarg in args: kwargs.update(dictarg)
        _defaults = self.defaults.copy()
        _defaults.update(kwargs)
        return self.tpl.render(**_defaults).encode("utf-8")

    def loader(self, name):
        fname = self.search(name, self.lookup)
        if fname:
            with open(fname, "rb") as f:
                return f.read().decode(self.encoding)

class SimpleTALTemplate(BaseTemplate):
    ''' Untested! '''
    def prepare(self, **options):
        from simpletal import simpleTAL
        # TODO: add option to load METAL files during render
        if self.source:
            self.tpl = simpleTAL.compileHTMLTemplate(self.source)
        else:
            with open(self.filename, 'rb') as fp:
                self.tpl = simpleTAL.compileHTMLTemplate(tonat(fp.read()))

    def render(self, *args, **kwargs):
        from simpletal import simpleTALES
        from StringIO import StringIO
        for dictarg in args: kwargs.update(dictarg)
        # TODO: maybe reuse a context instead of always creating one
        context = simpleTALES.Context()
        for k,v in self.defaults.items():
            context.addGlobal(k, v)
        for k,v in kwargs.items():
            context.addGlobal(k, v)
        output = StringIO()
        self.tpl.expand(context, output)
        return output.getvalue()



class SimpleTemplate(BaseTemplate):
    blocks = ('if','elif','else','try','except','finally','for','while','with','def','class')
    dedent_blocks = ('elif', 'else', 'except', 'finally')

    @lazy_attribute
    def re_pytokens(cls):
        ''' This matches comments and all kinds of quoted strings but does
            NOT match comments (#...) within quoted strings. (trust me) '''
        return re.compile(r'''
            (''(?!')|""(?!")|'{6}|"{6}    # Empty strings (all 4 types)
             |'(?:[^\\']|\\.)+?'          # Single quotes (')
             |"(?:[^\\"]|\\.)+?"          # Double quotes (")
             |'{3}(?:[^\\]|\\.|\n)+?'{3}  # Triple-quoted strings (')
             |"{3}(?:[^\\]|\\.|\n)+?"{3}  # Triple-quoted strings (")
             |\#.*                        # Comments
            )''', re.VERBOSE)

    def prepare(self, escape_func=cgi.escape, noescape=False):
        self.cache = {}
        enc = self.encoding
        self._str = lambda x: touni(x, enc)
        self._escape = lambda x: escape_func(touni(x, enc))
        if noescape:
            self._str, self._escape = self._escape, self._str

    @classmethod
    def split_comment(cls, code):
        """ Removes comments (#...) from python code. """
        if '#' not in code: return code
        #: Remove comments only (leave quoted strings as they are)
        subf = lambda m: '' if m.group(0)[0]=='#' else m.group(0)
        return re.sub(cls.re_pytokens, subf, code)

    @cached_property
    def co(self):
        return compile(self.code, self.filename or '<string>', 'exec')

    @cached_property
    def code(self):
        stack = [] # Current Code indentation
        lineno = 0 # Current line of code
        ptrbuffer = [] # Buffer for printable strings and token tuple instances
        codebuffer = [] # Buffer for generated python code
        multiline = dedent = oneline = False
        template = self.source if self.source else open(self.filename).read()

        def yield_tokens(line):
            for i, part in enumerate(re.split(r'\{\{(.*?)\}\}', line)):
                if i % 2:
                    if part.startswith('!'): yield 'RAW', part[1:]
                    else: yield 'CMD', part
                else: yield 'TXT', part

        def flush(): # Flush the ptrbuffer
            if not ptrbuffer: return
            cline = ''
            for line in ptrbuffer:
                for token, value in line:
                    if token == 'TXT': cline += repr(value)
                    elif token == 'RAW': cline += '_str(%s)' % value
                    elif token == 'CMD': cline += '_escape(%s)' % value
                    cline +=  ', '
                cline = cline[:-2] + '\\\n'
            cline = cline[:-2]
            if cline[:-1].endswith('\\\\\\\\\\n'):
                cline = cline[:-7] + cline[-1] # 'nobr\\\\\n' --> 'nobr'
            cline = '_printlist([' + cline + '])'
            del ptrbuffer[:] # Do this before calling code() again
            code(cline)

        def code(stmt):
            for line in stmt.splitlines():
                codebuffer.append('  ' * len(stack) + line.strip())

        for line in template.splitlines(True):
            lineno += 1
            line = line if isinstance(line, unicode)\
                        else unicode(line, encoding=self.encoding)
            if lineno <= 2:
                m = re.search(r"%.*coding[:=]\s*([-\w\.]+)", line)
                if m: self.encoding = m.group(1)
                if m: line = line.replace('coding','coding (removed)')
            if line.strip()[:2].count('%') == 1:
                line = line.split('%',1)[1].lstrip() # Full line following the %
                cline = self.split_comment(line).strip()
                cmd = re.split(r'[^a-zA-Z0-9_]', cline)[0]
                flush() ##encodig (TODO: why?)
                if cmd in self.blocks or multiline:
                    cmd = multiline or cmd
                    dedent = cmd in self.dedent_blocks # "else:"
                    if dedent and not oneline and not multiline:
                        cmd = stack.pop()
                    code(line)
                    oneline = not cline.endswith(':') # "if 1: pass"
                    multiline = cmd if cline.endswith('\\') else False
                    if not oneline and not multiline:
                        stack.append(cmd)
                elif cmd == 'end' and stack:
                    code('#end(%s) %s' % (stack.pop(), line.strip()[3:]))
                elif cmd == 'include':
                    p = cline.split(None, 2)[1:]
                    if len(p) == 2:
                        code("_=_include(%s, _stdout, %s)" % (repr(p[0]), p[1]))
                    elif p:
                        code("_=_include(%s, _stdout)" % repr(p[0]))
                    else: # Empty %include -> reverse of %rebase
                        code("_printlist(_base)")
                elif cmd == 'rebase':
                    p = cline.split(None, 2)[1:]
                    if len(p) == 2:
                        code("globals()['_rebase']=(%s, dict(%s))" % (repr(p[0]), p[1]))
                    elif p:
                        code("globals()['_rebase']=(%s, {})" % repr(p[0]))
                else:
                    code(line)
            else: # Line starting with text (not '%') or '%%' (escaped)
                if line.strip().startswith('%%'):
                    line = line.replace('%%', '%', 1)
                ptrbuffer.append(yield_tokens(line))
        flush()
        return '\n'.join(codebuffer) + '\n'

    def subtemplate(self, _name, _stdout, *args, **kwargs):
        for dictarg in args: kwargs.update(dictarg)
        if _name not in self.cache:
            self.cache[_name] = self.__class__(name=_name, lookup=self.lookup)
        return self.cache[_name].execute(_stdout, kwargs)

    def execute(self, _stdout, *args, **kwargs):
        for dictarg in args: kwargs.update(dictarg)
        env = self.defaults.copy()
        env.update({'_stdout': _stdout, '_printlist': _stdout.extend,
               '_include': self.subtemplate, '_str': self._str,
               '_escape': self._escape})
        env.update(kwargs)
        eval(self.co, env)
        if '_rebase' in env:
            subtpl, rargs = env['_rebase']
            subtpl = self.__class__(name=subtpl, lookup=self.lookup)
            rargs['_base'] = _stdout[:] #copy stdout
            del _stdout[:] # clear stdout
            return subtpl.execute(_stdout, rargs)
        return env

    def render(self, *args, **kwargs):
        """ Render the template using keyword arguments as local variables. """
        for dictarg in args: kwargs.update(dictarg)
        stdout = []
        self.execute(stdout, kwargs)
        return ''.join(stdout)


def template(*args, **kwargs):
    '''
    Get a rendered template as a string iterator.
    You can use a name, a filename or a template string as first parameter.
    Template rendering arguments can be passed as dictionaries
    or directly (as keyword arguments).
    '''
    tpl = args[0] if args else None
    template_adapter = kwargs.pop('template_adapter', SimpleTemplate)
    if tpl not in TEMPLATES or DEBUG:
        settings = kwargs.pop('template_settings', {})
        lookup = kwargs.pop('template_lookup', TEMPLATE_PATH)
        if isinstance(tpl, template_adapter):
            TEMPLATES[tpl] = tpl
            if settings: TEMPLATES[tpl].prepare(**settings)
        elif "\n" in tpl or "{" in tpl or "%" in tpl or '$' in tpl:
            TEMPLATES[tpl] = template_adapter(source=tpl, lookup=lookup, **settings)
        else:
            TEMPLATES[tpl] = template_adapter(name=tpl, lookup=lookup, **settings)
    if not TEMPLATES[tpl]:
        abort(500, 'Template (%s) not found' % tpl)
    for dictarg in args[1:]: kwargs.update(dictarg)
    return TEMPLATES[tpl].render(kwargs)

mako_template = functools.partial(template, template_adapter=MakoTemplate)
cheetah_template = functools.partial(template, template_adapter=CheetahTemplate)
jinja2_template = functools.partial(template, template_adapter=Jinja2Template)
simpletal_template = functools.partial(template, template_adapter=SimpleTALTemplate)

def view(tpl_name, **defaults):
    ''' Decorator: renders a template for a handler.
        The handler can control its behavior like that:

          - return a dict of template vars to fill out the template
          - return something other than a dict and the view decorator will not
            process the template, but return the handler result as is.
            This includes returning a HTTPResponse(dict) to get,
            for instance, JSON with autojson or other castfilters.
    '''
    def decorator(func):
        @functools.wraps(func)
        def view_wrapper(*args, **kwargs):
            result = func(*args, **kwargs)
            if isinstance(result, (dict, DictMixin)):
                tplvars = defaults.copy()
                tplvars.update(result)
                return template(tpl_name, **tplvars)
            return result
        return view_wrapper
    return decorator

mako_view = functools.partial(view, template_adapter=MakoTemplate)
cheetah_view = functools.partial(view, template_adapter=CheetahTemplate)
jinja2_view = functools.partial(view, template_adapter=Jinja2Template)
simpletal_view = functools.partial(view, template_adapter=SimpleTALTemplate)





###############################################################################
# Constants and Globals ########################################################
###############################################################################

TEMPLATE_PATH = ['./', './views/']
TEMPLATES = {}
DEBUG = False
MEMFILE_MAX = 1024*100

#: A dict to map HTTP status codes (e.g. 404) to phrases (e.g. 'Not Found')
HTTP_CODES = httplib.responses
HTTP_CODES[418] = "I'm a teapot" # RFC 2324

#: The default template used for error pages. Override with @error()
ERROR_PAGE_TEMPLATE = """
%try:
    %from bottle import DEBUG, HTTP_CODES, request
    %status_name = HTTP_CODES.get(e.status, 'Unknown').title()
    <!DOCTYPE HTML PUBLIC "-//IETF//DTD HTML 2.0//EN">
    <html>
        <head>
            <title>Error {{e.status}}: {{status_name}}</title>
            <style type="text/css">
              html {background-color: #eee; font-family: sans;}
              body {background-color: #fff; border: 1px solid #ddd; padding: 15px; margin: 15px;}
              pre {background-color: #eee; border: 1px solid #ddd; padding: 5px;}
            </style>
        </head>
        <body>
            <h1>Error {{e.status}}: {{status_name}}</h1>
            <p>Sorry, the requested URL <tt>{{request.url}}</tt> caused an error:</p>
            <pre>{{str(e.output)}}</pre>
            %if DEBUG and e.exception:
              <h2>Exception:</h2>
              <pre>{{repr(e.exception)}}</pre>
            %end
            %if DEBUG and e.traceback:
              <h2>Traceback:</h2>
              <pre>{{e.traceback}}</pre>
            %end
        </body>
    </html>
%except ImportError:
    <b>ImportError:</b> Could not generate the error page. Please add bottle to sys.path
%end
"""

#: A thread-save instance of :class:`Request` representing the `current` request.
request = Request()

#: A thread-save instance of :class:`Response` used to build the HTTP response.
response = Response()

#: A thread-save namepsace. Not used by Bottle.
local = threading.local()

# Initialize app stack (create first empty Bottle app)
# BC: 0.6.4 and needed for run()
app = default_app = AppStack()
app.push()<|MERGE_RESOLUTION|>--- conflicted
+++ resolved
@@ -384,20 +384,15 @@
         """ Create a new bottle instance.
             You usually don't do that. Use `bottle.app.push()` instead.
         """
-<<<<<<< HEAD
         #: List of installed routes including meta data.
         self.routes = []
         #: Dict of callbacks with plugins applied. Populated on demand.
         #: The :attr:'routes' index is used as key
         self.callbacks = {}
         #: Router object to map requests to self.routes indices.
-        #: Created and configured on demand.
-        self.router = None
-=======
-        self.routes = [] # List of installed routes including metadata.
-        self.callbacks = {} # Cache for wrapped callbacks.
-        self.router = Router() # Maps to self.routes indices.
->>>>>>> ab17badc
+        self.router = Router()
+        #: List of installed plugins
+        self.plugins = []
 
         self.mounts = {}
         self.error_handler = {}
@@ -405,34 +400,13 @@
         self.config = config or {}
         self.serve = True
         self.castfilter = []
-        self.plugins = []
         # Default plugins
-        self.hooks = self.install(HooksPlugin)
-        if autojson and json_dumps: self.install(JsonPlugin, json_dumps)
+        self.hooks = self.install(HooksPlugin())
+        if autojson and json_dumps: self.install(JsonPlugin(json_dumps))
 
     def optimize(self, *a, **ka):
         depr("Bottle.optimize() is obsolete.")
 
-<<<<<<< HEAD
-=======
-    def mount(self, app, script_path):
-        ''' Mount a Bottle application to a specific URL prefix '''
-        if not isinstance(app, Bottle):
-            raise TypeError('Only Bottle instances are supported for now.')
-        script_path = '/'.join(filter(None, script_path.split('/')))
-        path_depth = script_path.count('/') + 1
-        if not script_path:
-            raise TypeError('Empty script_path. Perhaps you want a merge()?')
-        for other in self.mounts:
-            if other.startswith(script_path):
-                raise TypeError('Conflict with existing mount: %s' % other)
-        @self.route('/%s/:#.*#' % script_path, method="ANY")
-        def mountpoint():
-            request.path_shift(path_depth)
-            return app.handle(request.environ)
-        self.mounts[script_path] = app
-
->>>>>>> ab17badc
     def add_filter(self, ftype, func):
         ''' Register a new output filter. Whenever bottle hits a handler output
             matching `ftype`, `func` is applied to it. '''
@@ -443,6 +417,14 @@
         self.castfilter.append((ftype, func))
         self.castfilter.sort()
 
+    def add_hook(self, name, func):
+        ''' Add a callback from a hook. '''
+        self.hooks.add(name, func)
+
+    def remove_hook(self, name, func):
+        ''' Remove a callback from a hook. '''
+        self.hooks.remove(name, func)
+
     def install(self, plugin, *args, **config):
         ''' Load a plugin and install it to this app. The plugin instance
             is returned. Try to import missing plugins by searching for a module
@@ -457,10 +439,11 @@
             if plugin not in plugin_names:
                 raise PluginError("Unable to load plugin %s." % name)
             plugin = plugin_names[plugin]
-        if isinstance(plugin, type) and issubclass(plugin, BasePlugin):
-            plugin = plugin(self, *args, **config)
-        if not isinstance(plugin, BasePlugin):
-            raise PluginError("Plugins must subclass bottle.BasePlugin.")
+        if isinstance(plugin, type):
+            plugin = plugin(*args, **config)
+        if hasattr(plugin, 'setup'): plugin.setup(self)
+        if not callable(plugin):
+            raise PluginError("Plugins must be callable.")
         self.plugins.append(plugin)
         return plugin
 
@@ -469,14 +452,15 @@
             :param plugin: Plugin instance, name or class to remove.
             :return: List of removed plugins. '''
         self.reset_plugins()
-        plugin = plugin_names.get(plugin) or plugin # Lookup plugin name
-        if plugin in self.plugins: # Remove a specific instance
-            self.plugins.remove(plugin)
-            plugin.close()
-            return [plugin]
-        if plugin is True: # Remove ALL plugins
-            return [self.uninstall(p)[0] for p in self.plugins]
-        return [self.uninstall(p)[0] for p in self.plugins if type(p) == plugin]
+        remove = plugin_names.get(plugin) or plugin # Lookup plugin name
+        removed = []
+        for i, plugin in list(enumerate(self.plugins))[::-1]:
+            if remove is True or remove is plugin or remove is type(plugin) \
+            or getattr(plugin, 'plugin_name', True) == remove:
+                removed.append(plugin)
+                del self.plugins[i]
+        [p.close() for p in removed if hasattr(p, 'close')]
+        return removed
 
     def close(self):
         ''' Closes the application (and all installed plugins). '''
@@ -486,19 +470,6 @@
     def reset_plugins(self):
         ''' Force Bottle to reapply all plugins.'''
         self.callbacks.clear()
-
-    def _apply_plugins(self, index):
-        """ Apply plugins to a route callback and return a new callable. """
-        callback, skiplist = self.routes[index][2:4]
-        wrapped = callback
-        for plugin in reversed(self.plugins):
-            if plugin in skiplist or type(plugin) in skiplist \
-            or plugin.plugin_name in skiplist or True in skiplist:
-                continue
-            wrapped = plugin(wrapped)
-        functools.update_wrapper(wrapped, callback)
-        self.callbacks[index] = wrapped
-        return wrapped
 
     def mount(self, app, script_path, **route_args):
         ''' Mount a Bottle application to a specific URL prefix.
@@ -511,75 +482,43 @@
         @self.route('/%s/:#.*#' % script_path, **route_args)
         def mountpoint():
             request.path_shift(path_depth)
-            return app.handle(request.path, request.method)
+            return app.handle(request.environ)
         self.mounts[script_path] = app
 
     def match_url(self, path, method='GET'):
-<<<<<<< HEAD
-        """ Find a callback bound to a path and a specific HTTP method.
-            Return (callback, param) tuple or raise HTTPError.
-            method: HEAD falls back to GET. All methods fall back to ANY.
-        """
-        router = self.router or self._build_router()
-        path, method = path.strip().lstrip('/'), method.upper()
-        methods, args = router.match(path)
-        if not methods:
-            raise HTTPError(404, "Not found: " + path)
-        elif method in methods:
-            index = methods[method]
-        elif method == 'HEAD' and 'GET' in methods:
-            index = methods['GET']
-        elif 'ANY' in methods:
-            index = methods['ANY']
-        else:
-            allow = [m for m in methods if m != 'ANY']
-            if 'GET' in allow and 'HEAD' not in allow:
-                allow.append('HEAD')
-            raise HTTPError(405, "Method not allowed.",
-                            header=[('Allow',",".join(allow))])
-        try:
-            return self.callbacks[index], args
-        except KeyError:
-            # Be lazy and only prepare callbacks (apply patches) if needed.
-            return self._apply_plugins(index), args
-=======
         return self.match({'PATH_INFO': path, 'REQUEST_METHOD': method})
         
     def match(self, environ):
-        """ Return a (callback, url-args) tuple or raise HTTPError. """
+        """ Find the matching callback for a given WSGI environment.
+            Return (callback, param) tuple or raise HTTPError.
+        """
         target, args = self.router.match(environ)
         try:
             return self.callbacks[target], args
         except KeyError:
-            callback, decorators = self.routes[target]
+            callback, decorators, skiplist = self.routes[target]
             wrapped = callback
             for wrapper in decorators[::-1]:
                 wrapped = wrapper(wrapped)
-            #for plugin in self.plugins or []:
-            #    wrapped = plugin.apply(wrapped, rule)
+            for plugin in self.plugins[::-1]:
+                if True in skiplist: continue
+                if plugin in skiplist or type(plugin) in skiplist: continue
+                if getattr(plugin, 'plugin_name', True) in skiplist: continue
+                wrapped = plugin(wrapped)
             functools.update_wrapper(wrapped, callback)
             self.callbacks[target] = wrapped
             return wrapped, args
->>>>>>> ab17badc
 
     def get_url(self, routename, **kargs):
         """ Return a string that matches a named route """
-        router = self.router or self._build_router()
         scriptname = request.environ.get('SCRIPT_NAME', '').strip('/') + '/'
-<<<<<<< HEAD
-        location = router.build(routename, **kargs).lstrip('/')
-        return urljoin(urljoin('/', scriptname), location)
-
-    def route(self, path=None, method='GET', decorate=None, template=None,
-              skip=None, template_opts={}, callback=None, **kargs):
-=======
         location = self.router.build(routename, **kargs).lstrip('/')
         return urljoin(urljoin('/', scriptname), location)
 
-    def route(self, path=None, method='GET', no_hooks=False, decorate=None,
-              template=None, template_opts={}, callback=None, name=None,
+    def route(self, path=None, method='GET', name=None, decorate=None,
+              skip=None, template=None, template_opts={}, callback=None,
               static=False):
->>>>>>> ab17badc
+
         """ Decorator: Bind a callback function to a request path.
 
             :param path: The request path or a list of paths to listen to. See 
@@ -588,51 +527,24 @@
               :func:`yieldroutes` for details.
             :param method: The HTTP method (POST, GET, ...) or a list of
               methods to listen to. (default: GET)
+            :param name: An optional name for this route. (default: None)
             :param decorate: A decorator or a list of decorators. These are
-<<<<<<< HEAD
-              applied to the callback in reverse order.
-            :param skip: A list of plugins to not install to this route or True
-              to skip all plugins. (default: Install all plugins)
-=======
-              applied to the callback in reverse order (on demand only).
-            :param no_hooks: If true, application hooks are not triggered
-              by this route. (default: False)
->>>>>>> ab17badc
+              applied to the callback in reverse order, as soon as the
+              callback is requested.
+            :param skip: A list of plugins to not apply to this route. If
+              this is set to ``True``, all plugins are skipped.
             :param template: The template to use for this callback.
               (default: no template)
             :param template_opts: A dict with additional template parameters.
-            :param name: The name for this route. (default: None)
             :param callback: If set, the route decorator is directly applied
               to the callback. This equals ``Bottle.route(...)(callback)``.
         """
-        self.router = None # Force bottle to rebuild the router
         # Support @route syntax as a shortcut for @route()
         if callable(path): path, callback = None, path
-<<<<<<< HEAD
         # Build up the list of decorators (not including plugins)
         decorators = [view(template, **template_opts)] if template else []
         decorators += makelist(decorate)
         skiplist = makelist(skip)
-        def wrapper(callback):
-            for route in makelist(path) or yieldroutes(callback):
-                route = route.strip().lstrip('/')
-                for verb in makelist(method):
-                    verb = verb.strip().upper()
-                    # Apply decorators (not including plugins)
-                    wrapped = callback
-                    for dec in reversed(decorators):
-                        wrapped = dec(wrapped)
-                        functools.update_wrapper(wrapped, callback)
-                    # Store to application with all meta data needed.
-                    options = (verb, route, wrapped, skiplist, kargs)
-                    self.routes.append(options)
-            return callback # return original callback
-=======
-        # Build up the list of decorators
-        decorators = makelist(decorate)
-        if template:     decorators.insert(0, view(template, **template_opts))
-        if not no_hooks: decorators.append(self._add_hook_wrapper)
-        #decorators.append(partial(self.apply_plugins, skiplist))
         def wrapper(func):
             for rule in makelist(path) or yieldroutes(func):
                 for verb in makelist(method):
@@ -641,30 +553,9 @@
                         depr("Use backslash to escape ':' in routes.")
                     #TODO: Prepare this for plugins
                     self.router.add(rule, verb, len(self.routes), name=name)
-                    self.routes.append((func, decorators))
+                    self.routes.append((func, decorators, skiplist))
             return func
->>>>>>> ab17badc
         return wrapper(callback) if callback else wrapper
-
-    def remove_route(self, path, method='GET'):
-        """ Remove a route. """
-        for index, route in list(reversed(enumerate(self.routes))):
-            if not method or route[0] == method and route[1] == path:
-                del self.routes[index]
-        self.router = None
-
-    def _build_router(self):
-        ''' Build router and return the new router instance. '''
-        self.router = router = self.router_class()
-        for index, route in enumerate(self.routes):
-            method, route, _, _, config = route
-            old = router.get_route(route, **config)
-            if old:
-                # TODO: **config has no effect here...
-                old.target[method] = index
-            else:
-                router.add(route, {method: index}, **config)
-        return router
 
     def get(self, path=None, method='GET', **kargs):
         """ Decorator: Bind a function to a GET request path.
@@ -700,27 +591,11 @@
             return func
         return wrapper
 
-<<<<<<< HEAD
-    def handle(self, url, method):
-=======
-    def add_hook(self, name, func):
-        ''' Add a callback from a hook. '''
-        if name not in self.hooks:
-            raise ValueError("Unknown hook name %s" % name)
-        if name in ('after_request'):
-            self.hooks[name].insert(0, func)
-        else:
-            self.hooks[name].append(func)
-
-    def remove_hook(self, name, func):
-        ''' Remove a callback from a hook. '''
-        if name not in self.hooks:
-            raise ValueError("Unknown hook name %s" % name)
-        self.hooks[name].remove(func)
+    def handle_url(self, path, method='GET'):
+        return self.handle({'PATH_INFO': path, 'REQUEST_METHOD': method})
 
     def handle(self, environ):
->>>>>>> ab17badc
-        """ Execute the handler bound to the specified url and method and return
+        """ Execute the handler mathing a given WSGI environment and return
         its output. If catchall is true, exceptions are catched and returned as
         HTTPError(500) objects. """
         if not self.serve:
@@ -1207,9 +1082,6 @@
     ''' This metaclass prevents plugins from overriding __init__() or __call__()
         and updates bottle.plugin_names automatically. '''
     def __new__(cls, name, bases, dct):
-        for final in ('__init__', '__call__'):
-            if name != 'BasePlugin' and final in dct:
-                raise PluginError('Plugins must not override %s' % final)
         if 'plugin_name' not in dct and name.endswith('Plugin') and name[:-6]:
             dct['plugin_name'] = name[:-6].lower()
         if not dct.get('plugin_name'):
@@ -1225,26 +1097,19 @@
 class BasePlugin(object):
     __metaclass__ = PluginMetaclass
 
-    def __init__(self, app=None, *args, **kwargs):
-        self.setup(app or default_app(), *args, **kwargs)
-
     def __call__(self, func):
         ''' Decorator API '''
-        wrapped = self.wrap(func)
-        if wrapped == func: return func
-        wrapped._bottle_wrapped = func
-        return functools.wraps(func)(wrapped)
+        return self.apply(func)
 
     def setup(self, app):
-        ''' This method is called once during plugin initialisation.
+        ''' This method is called once during plugin installation.
             Override to prepare or configure a plugin.
 
             :param app: Associated application object (:class:`Bottle`).
-            Additional arguments may be accepted or required as needed.
         '''
         return
 
-    def wrap(self, callback):
+    def apply(self, callback):
         ''' This method is called once for each route callback and the return
             value is used as a replacement for the original callback. In other
             words: Each route callback is decorated with this method. Override
@@ -1261,12 +1126,14 @@
 
 class HooksPlugin(BasePlugin):
 
-    def setup(self, app, before=None, after=None):
+    def __init__(self):
+        self.before = []
+        self.after = []
+
+    def setup(self, app):
         self.app = app
-        self.before = before or []
-        self.after = after or []
-
-    def wrap(self, callback):
+
+    def apply(self, callback):
         if not self.before and not self.after: return callback
         def wrapper(*a, **ka):
             for hook in self.before: hook()
@@ -1291,11 +1158,13 @@
 
 class JsonPlugin(BasePlugin):
 
-    def setup(self, app, json_func=json_dumps):
+    def __init__(self, json_func=json_dumps):
+        self.json = json_func
+
+    def setup(self, app):
         self.app = app
-        self.json = json_func
-
-    def wrap(self, callback):
+
+    def apply(self, callback):
         def wrapper(*a, **ka):
             rv = callback(*a, **ka)
             if isinstance(rv, dict):
