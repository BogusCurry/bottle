--- conflicted
+++ resolved
@@ -725,26 +725,6 @@
 
 
 # Module level functions
-<<<<<<< HEAD
-
-_default_app = [Bottle()]
-def app():
-    """ Return the current default app. """
-    return _default_app[-1]
-default_app = app # BC: 0.6.4
-
-def app_push(newapp = True):
-    """ Add a new app to the stack, making it default """
-    if newapp == True:
-        newapp = Bottle()
-    _default_app.append(newapp)
-
-def app_pop():
-    """ Remove the current default app from the stack, returning it """
-    return _default_app.pop()
-
-
-=======
 class AppStack(list):
     """ A stack implementation. """
     def __call__(self):
@@ -760,7 +740,6 @@
 # BC: 0.6.4 and needed for run()
 app = default_app = AppStack([Bottle()])
    
->>>>>>> 65abb0af
 
 def abort(code=500, text='Unknown Error: Appliction stopped.'):
     """ Aborts execution and causes a HTTP error. """
@@ -1145,28 +1124,6 @@
 
 
 class BaseTemplate(object):
-<<<<<<< HEAD
-    def __init__(self, template='', name=None, filename=None, lookup=[], encoding='utf-8'):
-        """
-        Create a new template.
-        If a name is provided, but no filename and no template string, the
-        filename is guessed using the lookup path list.
-        Subclasses can assume that either self.template or self.filename is set.
-        If both are present, self.template should be used.
-        """
-        self.name = name
-        self.filename = filename
-        self.template = template
-        self.lookup = lookup
-        self.encoding = encoding
-        if self.name and not self.filename:
-            for path in self.lookup:
-                fpath = os.path.join(path, self.name+'.tpl')
-                if os.path.isfile(fpath):
-                    self.filename = fpath
-        if not self.template and not self.filename:
-            raise TemplateError('Template (%s) not found.' % self.name)
-=======
     extentions = ['tpl','html','thtml','stpl']
 
     def __init__(self, source=None, name=None, lookup=[], encoding='utf8'):
@@ -1188,7 +1145,6 @@
                 raise TemplateError('Template %s not found.' % repr(name))
         if not self.source and not self.filename:
             raise TemplateError('No template specified.')
->>>>>>> 65abb0af
         self.prepare()
 
     @classmethod
@@ -1286,21 +1242,14 @@
     dedent_blocks = ('elif', 'else', 'except', 'finally')
 
     def prepare(self):
-<<<<<<< HEAD
-        if self.template:
-            self.code = self.translate(self.template)
+        if self.source:
+            self.code = self.translate(self.source)
             self.co = compile(self.code, '<string>', 'exec')
-=======
-        if self.source:
-            code = self.translate(self.source)
-            self.co = compile(code, '<string>', 'exec')
->>>>>>> 65abb0af
         else:
             self.code = self.translate(open(self.filename).read())
             self.co = compile(self.code, self.filename, 'exec')
 
     def translate(self, template):
-<<<<<<< HEAD
         stack = [] # Current Code indentation
         lineno = 0 # Current line of code
         ptrbuffer = [] # Buffer for printable strings and PyStmt instances
@@ -1340,22 +1289,6 @@
             for line in stmt.splitlines():
                 codebuffer.append('  ' * len(stack) + line.strip())
 
-=======
-        indent = 0
-        strbuffer = []
-        code = []
-        self.includes = dict()
-        class PyStmt(str):
-            def __repr__(self): return 'str(' + self + ')'
-        def flush(allow_nobreak=False):
-            if len(strbuffer):
-                if allow_nobreak and strbuffer[-1].endswith("\\\\\n"):
-                    strbuffer[-1]=strbuffer[-1][:-3]
-                code.append(' ' * indent + "_stdout.append(%s)" % repr(''.join(strbuffer)))
-                code.append((' ' * indent + '\n') * len(strbuffer)) # to preserve line numbers
-                del strbuffer[:]
-        def cadd(line): code.append(" " * indent + line.strip() + '\n')
->>>>>>> 65abb0af
         for line in template.splitlines(True):
             lineno += 1
             line = unicode(line, encoding=self.encoding) if not isinstance(line, unicode) else line
